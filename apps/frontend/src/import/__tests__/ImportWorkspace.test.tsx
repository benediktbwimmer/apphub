import { describe, expect, it, beforeEach, afterEach, vi } from 'vitest';
import { render, screen, waitFor, within } from '@testing-library/react';
import userEvent from '@testing-library/user-event';
import ImportWorkspace from '../ImportWorkspace';
import type { ExampleScenario } from '../examples';
import type { ExampleBundleStatus } from '../exampleBundles';

const exampleScenarios: ExampleScenario[] = [
  {
    id: 'observatory-inbox-normalizer-job',
    type: 'job',
    title: 'Observatory inbox normalizer',
    summary: 'Normalize inbox CSVs and fan out downstream ingest.',
    description: 'Test fixture job scenario for the observatory pipeline.',
    form: { source: 'upload' },
    moduleId: 'observatory-inbox-normalizer',
    exampleSlug: 'observatory-inbox-normalizer'
  },
  {
    id: 'observatory-timestore-loader-job',
    type: 'job',
    title: 'Observatory timestore loader',
    summary: 'Stream normalized readings into timestore.',
    description: 'Test fixture job scenario for the observatory pipeline.',
    form: { source: 'upload' },
    moduleId: 'observatory-timestore-loader',
    exampleSlug: 'observatory-timestore-loader'
  },
  {
    id: 'observatory-minute-ingest-workflow',
    type: 'workflow',
    title: 'Observatory minute ingest',
    summary: 'Full minute ingest DAG.',
    description: 'Test fixture workflow scenario for the observatory pipeline.',
    form: {
      slug: 'observatory-minute-ingest',
      name: 'Observatory minute ingest',
      steps: []
    },
    includes: ['observatory-inbox-normalizer-job', 'observatory-timestore-loader-job']
  }
] satisfies ExampleScenario[];

const authorizedFetchMock = vi.fn<(url: string, options?: RequestInit) => Promise<Response>>();
const pushToastMock = vi.fn();
const appHubEventMock = vi.fn();
const fetchMock = vi.fn<typeof fetch>();

vi.mock('../../auth/useAuthorizedFetch', () => ({
  useAuthorizedFetch: () => authorizedFetchMock
}));

vi.mock('../../utils/useAnalytics', () => ({
  useAnalytics: () => ({ trackEvent: vi.fn() })
}));

vi.mock('../../components/toast', () => ({
  useToasts: () => ({ pushToast: pushToastMock })
}));

vi.mock('../../events/context', () => ({
  useAppHubEvent: () => {
    appHubEventMock();
  }
}));

vi.mock('../../utils/fileEncoding', () => ({
  fileToEncodedPayload: async () => ({ data: 'ZmlsZQ==', filename: 'bundle.tgz' })
}));

let bundleStatuses: ExampleBundleStatus[] = [];

beforeEach(() => {
  bundleStatuses = [];
  authorizedFetchMock.mockImplementation(async (url: string, options?: RequestInit) => {
    if (url.includes('/modules/catalog')) {
      return new Response(
        JSON.stringify({ data: { catalog: { scenarios: exampleScenarios } } }),
        { status: 200, headers: { 'Content-Type': 'application/json' } }
      );
    }
    if (url.includes('/examples/bundles/status')) {
      return new Response(
        JSON.stringify({ data: { statuses: bundleStatuses } }),
        { status: 200, headers: { 'Content-Type': 'application/json' } }
      );
    }
    if (url.includes('/job-imports/preview')) {
      const body = options?.body ? JSON.parse(String(options.body)) : {};
      const slug = typeof body.slug === 'string' ? body.slug : 'example-job';
      const version = '0.1.0';
      return new Response(
        JSON.stringify({
          data: {
            bundle: { slug, version },
            job: { slug, version }
          }
        }),
        { status: 200, headers: { 'Content-Type': 'application/json' } }
      );
    }
    if (url.includes('/job-imports')) {
      return new Response(JSON.stringify({ data: {} }), {
        status: 200,
        headers: { 'Content-Type': 'application/json' }
      });
    }
    return new Response(JSON.stringify({ data: {} }), {
      status: 200,
      headers: { 'Content-Type': 'application/json' }
    });
  });
  pushToastMock.mockReset();
  appHubEventMock.mockReset();
  fetchMock.mockResolvedValue(
    new Response('fake-archive', {
      status: 200,
      headers: { 'Content-Type': 'application/gzip' }
    })
  );
  vi.stubGlobal('fetch', fetchMock);
});

describe('ImportWorkspace wizard', () => {
  it('displays workflow dependencies with bundle status feedback', async () => {
    const now = new Date().toISOString();
    bundleStatuses = [
      {
        slug: 'observatory-inbox-normalizer',
        fingerprint: 'abc',
        stage: 'packaging',
        state: 'running',
        message: 'Packaging bundle',
        error: null,
        updatedAt: now,
        createdAt: now
      }
    ];

    const user = userEvent.setup();
    render(<ImportWorkspace />);

    const loadExampleButton = await screen.findByRole('button', { name: /load example/i });
    await waitFor(() =>
      expect(authorizedFetchMock).toHaveBeenCalledWith(
        expect.stringContaining('/modules/catalog')
      )
    );
    await waitFor(() => expect(loadExampleButton).toBeEnabled());
    await user.click(loadExampleButton);
    const picker = await screen.findByRole('dialog');
    const workflowFilter = within(picker).getAllByRole('button', { name: /Workflows/i })[0];
    await user.click(workflowFilter);

    const workflowCard = screen.getByRole('heading', { name: 'Observatory minute ingest' }).closest('article');
    expect(workflowCard).toBeTruthy();
    const loadButton = within(workflowCard as HTMLElement).getByRole('button', { name: /Load this scenario|Reload scenario/i });
    await user.click(loadButton);

    await waitFor(() => {
      expect(screen.getByText('Dependencies')).toBeInTheDocument();
    });

<<<<<<< HEAD
    expect(screen.getByText('Observatory inbox normalizer')).toBeInTheDocument();
    expect(screen.getByText('Observatory timestore loader')).toBeInTheDocument();
=======
    expect(screen.getByText(/observatory inbox normalizer/i)).toBeInTheDocument();
    expect(screen.getByText(/observatory timestore loader/i)).toBeInTheDocument();
>>>>>>> af21fcab
    expect(screen.getByText('Packaging')).toBeInTheDocument();
    expect(screen.getByText('Packaging bundle')).toBeInTheDocument();
  });

  it('allows retrying failed example bundle packaging', async () => {
    const now = new Date().toISOString();
    bundleStatuses = [
      {
        slug: 'observatory-inbox-normalizer',
        fingerprint: 'xyz',
        stage: 'failed',
        state: 'failed',
        message: 'Packaging failed',
        error: 'npm install exited with 1',
        updatedAt: now,
        createdAt: now
      }
    ];

    const user = userEvent.setup();
    render(<ImportWorkspace />);

    const loadExampleButton = await screen.findByRole('button', { name: /load example/i });
    await waitFor(() =>
      expect(authorizedFetchMock).toHaveBeenCalledWith(
        expect.stringContaining('/modules/catalog')
      )
    );
    await waitFor(() => expect(loadExampleButton).toBeEnabled());
    await user.click(loadExampleButton);
    const picker = await screen.findByRole('dialog');
    const workflowFilter = within(picker).getAllByRole('button', { name: /Workflows/i })[0];
    await user.click(workflowFilter);

    const workflowCard = screen.getByRole('heading', { name: 'Observatory minute ingest' }).closest('article');
    const loadButton = within(workflowCard as HTMLElement).getByRole('button', { name: /Load this scenario|Reload scenario/i });
    await user.click(loadButton);

    await waitFor(() => {
      expect(screen.getByText('npm install exited with 1')).toBeInTheDocument();
    });

    const retryButton = screen.getByRole('button', { name: /Retry packaging/i });
    await user.click(retryButton);

    await waitFor(() => {
      expect(authorizedFetchMock).toHaveBeenCalledWith(
        expect.stringContaining('/job-imports/example'),
        expect.objectContaining({ method: 'POST' })
      );
    });

    expect(pushToastMock).toHaveBeenCalledWith(
      expect.objectContaining({
        tone: 'success',
        title: 'Packaging retried'
      })
    );
  });
});

afterEach(() => {
  vi.unstubAllGlobals();
});<|MERGE_RESOLUTION|>--- conflicted
+++ resolved
@@ -161,13 +161,8 @@
       expect(screen.getByText('Dependencies')).toBeInTheDocument();
     });
 
-<<<<<<< HEAD
-    expect(screen.getByText('Observatory inbox normalizer')).toBeInTheDocument();
-    expect(screen.getByText('Observatory timestore loader')).toBeInTheDocument();
-=======
     expect(screen.getByText(/observatory inbox normalizer/i)).toBeInTheDocument();
     expect(screen.getByText(/observatory timestore loader/i)).toBeInTheDocument();
->>>>>>> af21fcab
     expect(screen.getByText('Packaging')).toBeInTheDocument();
     expect(screen.getByText('Packaging bundle')).toBeInTheDocument();
   });
