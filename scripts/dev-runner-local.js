#!/usr/bin/env node
'use strict';

const fs = require('node:fs');
const fsPromises = require('node:fs/promises');
const path = require('node:path');
const net = require('node:net');
const { spawnSync } = require('node:child_process');
const { concurrently, Logger } = require('concurrently');
const stripAnsi = require('strip-ansi');
const { runPreflight } = require('./dev-preflight');
const { startResourceMonitor } = require('./dev-resource-monitor');

const ROOT_DIR = path.resolve(__dirname, '..');
const DEV_LOG_DIR = path.join(ROOT_DIR, 'logs', 'dev');
const LOCAL_DATA_DIR = path.join(ROOT_DIR, 'data', 'local');

const sanitizeLogSlug = (value, index) => {
  const slug = value
    .toLowerCase()
    .replace(/[^a-z0-9]+/g, '-')
    .replace(/^-+|-+$/g, '');
  return slug || `command-${index + 1}`;
};

const DEFAULT_REDIS_URL = process.env.APPHUB_DEV_REDIS_URL ?? 'redis://127.0.0.1:6379';

const parsePort = (value, fallback) => {
  const parsed = Number.parseInt(value ?? '', 10);
  return Number.isFinite(parsed) && parsed > 0 ? parsed : fallback;
};

const parseBooleanFlag = (value) => {
  if (!value || typeof value !== 'string') {
    return false;
  }
  switch (value.trim().toLowerCase()) {
    case '1':
    case 'true':
    case 'yes':
    case 'on':
      return true;
    default:
      return false;
  }
};

const LOCAL_POSTGRES = {
  host: process.env.APPHUB_DEV_POSTGRES_HOST ?? '127.0.0.1',
  port: parsePort(process.env.APPHUB_DEV_POSTGRES_PORT, 5432),
  user: process.env.APPHUB_DEV_POSTGRES_USER ?? 'apphub',
  password: process.env.APPHUB_DEV_POSTGRES_PASSWORD ?? 'apphub',
  database: process.env.APPHUB_DEV_POSTGRES_DB ?? 'apphub'
};

const DEFAULT_POSTGRES_IMAGE = process.env.APPHUB_DEV_POSTGRES_IMAGE || 'postgres:16-alpine';
const DEFAULT_POSTGRES_CONTAINER = process.env.APPHUB_DEV_POSTGRES_CONTAINER || 'apphub-local-postgres';

const LOCAL_REDIS = {
  host: '127.0.0.1',
  port: 6379
};

const DEFAULT_REDIS_IMAGE = process.env.APPHUB_DEV_REDIS_IMAGE || 'redis:7-alpine';
const DEFAULT_REDIS_CONTAINER = process.env.APPHUB_DEV_REDIS_CONTAINER || 'apphub-local-redis';

const LOCAL_STORAGE = {
  baseDir: path.join(LOCAL_DATA_DIR, 'storage'),
  buckets: ['apphub-job-bundles', 'apphub-filestore', 'apphub-timestore', 'apphub-flink-checkpoints'],
  scratchDir: path.join(LOCAL_DATA_DIR, 'scratch')
};

const DEFAULT_CLICKHOUSE_IMAGE = process.env.APPHUB_DEV_CLICKHOUSE_IMAGE || 'clickhouse/clickhouse-server:24.11';

const LOCAL_MINIO = {
  host: '127.0.0.1',
  apiPort: parsePort(process.env.APPHUB_DEV_MINIO_PORT, 9000),
  consolePort: parsePort(process.env.APPHUB_DEV_MINIO_CONSOLE_PORT, 9001),
  containerName: process.env.APPHUB_DEV_MINIO_CONTAINER ?? 'apphub-dev-minio',
  image: process.env.APPHUB_DEV_MINIO_IMAGE ?? 'minio/minio:latest',
  mcImage: process.env.APPHUB_DEV_MINIO_MC_IMAGE ?? 'minio/mc:latest',
  rootUser: process.env.APPHUB_DEV_MINIO_ROOT_USER ?? 'apphub',
  rootPassword: process.env.APPHUB_DEV_MINIO_ROOT_PASSWORD ?? 'apphub123',
  dataDir: process.env.APPHUB_DEV_MINIO_DATA_DIR
    ? path.resolve(process.env.APPHUB_DEV_MINIO_DATA_DIR)
    : path.join(LOCAL_DATA_DIR, 'minio'),
  buckets: (process.env.APPHUB_DEV_MINIO_BUCKETS ?? 'apphub-job-bundles,apphub-filestore,apphub-timestore,apphub-flink-checkpoints')
    .split(',')
    .map((value) => value.trim())
    .filter((value) => value.length > 0)
};

const MINIO_API_ENDPOINT = `http://${LOCAL_MINIO.host}:${LOCAL_MINIO.apiPort}`;

function resolveClickhouseConfigDir() {
  const override = process.env.APPHUB_DEV_CLICKHOUSE_CONFIG_DIR;
  if (override && override.trim()) {
    const candidate = override.trim();
    return path.isAbsolute(candidate) ? candidate : path.join(ROOT_DIR, candidate);
  }
  const localConfigDir = path.join(ROOT_DIR, 'docker', 'clickhouse', 'local-config.d');
  if (fs.existsSync(localConfigDir)) {
    return localConfigDir;
  }
  return path.join(ROOT_DIR, 'docker', 'clickhouse', 'config.d');
}

const LOCAL_CLICKHOUSE = {
  host: process.env.APPHUB_DEV_CLICKHOUSE_HOST ?? '127.0.0.1',
  httpPort: parsePort(process.env.APPHUB_DEV_CLICKHOUSE_HTTP_PORT, 8123),
  nativePort: parsePort(process.env.APPHUB_DEV_CLICKHOUSE_NATIVE_PORT, 19000),
  user: process.env.APPHUB_DEV_CLICKHOUSE_USER ?? process.env.TIMESTORE_CLICKHOUSE_USER ?? 'apphub',
  password: process.env.APPHUB_DEV_CLICKHOUSE_PASSWORD ?? process.env.TIMESTORE_CLICKHOUSE_PASSWORD ?? 'apphub',
  database: process.env.APPHUB_DEV_CLICKHOUSE_DATABASE ?? process.env.TIMESTORE_CLICKHOUSE_DATABASE ?? 'apphub',
  containerName: process.env.APPHUB_DEV_CLICKHOUSE_CONTAINER ?? 'apphub-local-clickhouse',
  dataDir: path.join(LOCAL_DATA_DIR, 'clickhouse'),
  configDir: resolveClickhouseConfigDir()
};

<<<<<<< HEAD
function commandExists(command) {
  try {
    const result = spawnSync('which', [command], { stdio: 'ignore' });
    return result.status === 0;
  } catch {
    return false;
  }
}

function dockerImageExists(image) {
  const result = spawnSync('docker', ['image', 'inspect', image], { stdio: 'ignore', timeout: 5000 });
  return result.status === 0;
}

function dockerContainerExists(name) {
  const result = spawnSync('docker', ['ps', '-a', '--filter', `name=^/${name}$`, '--format', '{{.Names}}'], {
    encoding: 'utf8',
    timeout: 5000
  });
  if (result.status !== 0) {
    return false;
  }
  return (result.stdout ?? '').split('\n').some((line) => line.trim() === name);
}

function dockerContainerRunning(name) {
  const result = spawnSync('docker', ['ps', '--filter', `name=^/${name}$`, '--format', '{{.Names}}'], {
    encoding: 'utf8',
    timeout: 5000
  });
  if (result.status !== 0) {
    return false;
  }
  return (result.stdout ?? '').split('\n').some((line) => line.trim() === name);
}

function dockerVolumeExists(name) {
  const result = spawnSync('docker', ['volume', 'ls', '--format', '{{.Name}}'], { encoding: 'utf8', timeout: 5000 });
  if (result.status !== 0) {
    return false;
  }
  return (result.stdout ?? '').split('\n').some((line) => line.trim() === name);
}

=======
>>>>>>> f8ea5f7c
async function setupLocalStorage() {
  await fsPromises.mkdir(LOCAL_STORAGE.baseDir, { recursive: true });
  await fsPromises.mkdir(LOCAL_STORAGE.scratchDir, { recursive: true });

  for (const bucket of LOCAL_STORAGE.buckets) {
    const bucketDir = path.join(LOCAL_STORAGE.baseDir, bucket);
    await fsPromises.mkdir(bucketDir, { recursive: true });
  }

  console.log(`[dev-runner-local] Created local storage directories in ${LOCAL_STORAGE.baseDir}`);
}

function buildDatabaseUrl(config = LOCAL_POSTGRES) {
  return `postgres://${config.user}:${encodeURIComponent(config.password)}@${config.host}:${config.port}/${config.database}`;
}

function isPortAvailable(port, host) {
  return new Promise((resolve) => {
    const server = net.createServer();
    server.once('error', () => {
      server.close(() => resolve(false));
    });
    server.once('listening', () => {
      server.close(() => resolve(true));
    });
    server.listen({ host, port });
  });
}

async function findAvailablePort(startPort, host) {
  const MIN_PORT = 1025;
  const MAX_PORT = 65535;
  const attempts = 20;
  let candidate = Math.max(MIN_PORT, startPort);

  for (let i = 0; i < attempts && candidate <= MAX_PORT; i += 1, candidate += 1) {
    // eslint-disable-next-line no-await-in-loop
    const available = await isPortAvailable(candidate, host);
    if (available) {
      return candidate;
    }
  }

  throw new Error(`[dev-runner-local] Unable to find available PostgreSQL port near ${startPort}`);
}

async function canConnectWithManagedCredentials({ host, port, user, password }) {
  try {
    const { Client } = require('pg');
    const client = new Client({ host, port, user, password, database: 'postgres' });
    try {
      await client.connect();
      await client.end();
      return true;
    } catch (err) {
      await client.end().catch(() => undefined);
      if (err && err.code === '28P01') {
        return false;
      }
      if (err && err.code === '3D000') {
        // Database missing but credentials work; we will handle database creation later.
        return true;
      }
      return false;
    }
  } catch (err) {
    console.warn('[dev-runner-local] Unable to verify PostgreSQL credentials:', err?.message ?? err);
    return false;
  }
}

<<<<<<< HEAD
async function startEmbeddedPostgres(port) {
  console.warn('[dev-runner-local] Embedded PostgreSQL is disabled. Start a local Postgres and set APPHUB_DEV_POSTGRES_*.');
  return null;
}

async function setupDockerPostgres({ dockerAvailable, attemptClean = true }) {
  throw new Error('[dev-runner-local] Managed Docker/PostgreSQL is disabled. Please run a local Postgres instance.');
}

async function setupLocalPostgres({ dockerAvailable }) {
  const host = LOCAL_POSTGRES.host;
  const port = LOCAL_POSTGRES.port;

  const credentialsValid = await canConnectWithManagedCredentials(LOCAL_POSTGRES);
  if (credentialsValid) {
    console.log('[dev-runner-local] PostgreSQL already running, skipping local setup');
    await setupPostgresDatabase();
    return null;
  }

  throw new Error(
    `[dev-runner-local] Local PostgreSQL required. Start Postgres on ${host}:${port} with user=${LOCAL_POSTGRES.user} password=${LOCAL_POSTGRES.password} db=${LOCAL_POSTGRES.database}.`
  );
}

async function setupPostgresDatabase() {
  try {
    const { Client } = require('pg');
    const client = new Client({
      host: LOCAL_POSTGRES.host,
      port: LOCAL_POSTGRES.port,
      user: 'postgres',
      password: LOCAL_POSTGRES.password,
      database: 'postgres'
    });
=======
function ensureDockerAvailable() {
  try {
    const { status } = spawnSync('docker', ['info'], { stdio: 'ignore' });
    return status === 0;
  } catch {
    return false;
  }
}

function startDockerContainer({ name, image, args }) {
  spawnSync('docker', ['rm', '-f', name], { stdio: 'ignore' });
  const run = spawnSync('docker', ['run', '--detach', '--name', name, ...args, image], { encoding: 'utf8' });
  if (typeof run.status !== 'number' || run.status !== 0) {
    const stderr = run.stderr?.trim();
    const stdout = run.stdout?.trim();
    throw new Error(stderr || stdout || 'unknown error');
  }
  return run.stdout?.trim() || name;
}

async function startDockerPostgres(port) {
  await fsPromises.mkdir(path.join(LOCAL_DATA_DIR, 'postgres'), { recursive: true });
  const args = [
    '--pull', 'missing',
    '-p', `${port}:5432`,
    '-e', `POSTGRES_USER=${LOCAL_POSTGRES.user}`,
    '-e', `POSTGRES_PASSWORD=${LOCAL_POSTGRES.password}`,
    '-e', `POSTGRES_DB=${LOCAL_POSTGRES.database}`,
    '-v', `${path.join(LOCAL_DATA_DIR, 'postgres')}:/var/lib/postgresql/data`
  ];
  const containerId = startDockerContainer({ name: DEFAULT_POSTGRES_CONTAINER, image: DEFAULT_POSTGRES_IMAGE, args });
  await waitForPort(LOCAL_POSTGRES.host, port, 60000, 'PostgreSQL (docker)');
  console.log(`[dev-runner-local] PostgreSQL container ready (${containerId}).`);
  await sleep(3000);
  return {
    cleanup: async () => {
      spawnSync('docker', ['stop', '-t', '5', DEFAULT_POSTGRES_CONTAINER], { stdio: 'ignore' });
      spawnSync('docker', ['rm', '-f', DEFAULT_POSTGRES_CONTAINER], { stdio: 'ignore' });
    }
  };
}

async function startDockerRedis(port) {
  const args = ['--pull', 'missing', '-p', `${port}:6379`];
  const containerId = startDockerContainer({ name: DEFAULT_REDIS_CONTAINER, image: DEFAULT_REDIS_IMAGE, args });
  await waitForPort(LOCAL_REDIS.host, port, 20000, 'Redis (docker)');
  console.log(`[dev-runner-local] Redis container ready (${containerId}).`);
  await sleep(1000);
  return {
    cleanup: async () => {
      spawnSync('docker', ['stop', '-t', '5', DEFAULT_REDIS_CONTAINER], { stdio: 'ignore' });
      spawnSync('docker', ['rm', '-f', DEFAULT_REDIS_CONTAINER], { stdio: 'ignore' });
    }
  };
}

async function setupLocalPostgres({ dockerAvailable }) {
  const host = LOCAL_POSTGRES.host;
  const port = LOCAL_POSTGRES.port;
>>>>>>> f8ea5f7c

  if (await isPortAvailable(port, host)) {
    if (dockerAvailable) {
      console.log(`[dev-runner-local] PostgreSQL not detected on ${host}:${port}; starting local container.`);
      return startDockerPostgres(port);
    }
    throw new Error(
      `[dev-runner-local] PostgreSQL is not listening on ${host}:${port}. Install and start PostgreSQL (e.g. 'brew services start postgresql@16' or 'docker run -p ${port}:5432 ${DEFAULT_POSTGRES_IMAGE}'), or point APPHUB_DEV_POSTGRES_* at a reachable database.`
    );
  }

  try {
    const { Client } = require('pg');
    const clientConfig = {
      host,
      port,
      user: LOCAL_POSTGRES.user,
      database: LOCAL_POSTGRES.database
    };
    if (LOCAL_POSTGRES.password) {
      clientConfig.password = LOCAL_POSTGRES.password;
    }
    const client = new Client(clientConfig);
    await client.connect();
    await client.end();
    console.log(
      `[dev-runner-local] Using PostgreSQL at ${host}:${port} (database ${LOCAL_POSTGRES.database}).`
    );
  } catch (err) {
    const detail = err && err.message ? err.message : err;
    throw new Error(
      `[dev-runner-local] Unable to authenticate with PostgreSQL at ${host}:${port}: ${detail}. Ensure the database/user exist or update APPHUB_DEV_POSTGRES_* environment variables.`
    );
  }

  return null;
}

<<<<<<< HEAD
async function waitForPostgresReady({ attempts = 10, delayMs = 500 } = {}) {
  let lastError;
  for (let i = 0; i < attempts; i += 1) {
    try {
      const { Client } = require('pg');
      const client = new Client({
        host: LOCAL_POSTGRES.host,
        port: LOCAL_POSTGRES.port,
        user: 'postgres',
        password: LOCAL_POSTGRES.password,
        database: 'postgres'
      });
      await client.connect();
      await client.end().catch(() => {});
      return;
    } catch (err) {
      lastError = err;
      await sleep(delayMs);
    }
  }
  if (lastError) {
    throw lastError;
  }
}

async function setupLocalRedis() {
=======
async function setupLocalRedis({ dockerAvailable }) {
>>>>>>> f8ea5f7c
  try {
    await waitForPort(LOCAL_REDIS.host, LOCAL_REDIS.port, 1000, 'Redis');
    console.log(`[dev-runner-local] Using Redis at ${LOCAL_REDIS.host}:${LOCAL_REDIS.port}.`);
    return null;
  } catch {
    if (dockerAvailable) {
      console.log(`[dev-runner-local] Redis not detected on ${LOCAL_REDIS.host}:${LOCAL_REDIS.port}; starting local container.`);
      return startDockerRedis(LOCAL_REDIS.port);
    }
    throw new Error(
      `[dev-runner-local] Redis is not reachable at ${LOCAL_REDIS.host}:${LOCAL_REDIS.port}. Install and start Redis (e.g. 'brew services start redis' or 'docker run -p ${LOCAL_REDIS.port}:6379 ${DEFAULT_REDIS_IMAGE}'), or set APPHUB_DEV_REDIS_URL to a reachable instance.`
    );
  }
}

async function ensureMinioBuckets() {
  if (LOCAL_MINIO.buckets.length === 0) {
    return;
  }

  if (!dockerImageExists(LOCAL_MINIO.mcImage)) {
    throw new Error(
      `[dev-runner-local] MinIO client image ${LOCAL_MINIO.mcImage} not found locally. Run "docker pull ${LOCAL_MINIO.mcImage}" or set APPHUB_DEV_MINIO_SKIP=1 to skip managed MinIO.`
    );
  }

  const encodedUser = encodeURIComponent(LOCAL_MINIO.rootUser);
  const encodedPassword = encodeURIComponent(LOCAL_MINIO.rootPassword);
  const endpointEnv = `MC_HOST_local=http://${encodedUser}:${encodedPassword}@${LOCAL_MINIO.host}:${LOCAL_MINIO.apiPort}`;

  for (const bucket of LOCAL_MINIO.buckets) {
    const result = spawnSync(
      'docker',
      [
        'run',
        '--rm',
        '--network',
        `container:${LOCAL_MINIO.containerName}`,
        '-e',
        endpointEnv,
        LOCAL_MINIO.mcImage,
        'mb',
        '--ignore-existing',
        `local/${bucket}`
      ],
      { stdio: 'inherit' }
    );

    if (typeof result.status === 'number' && result.status !== 0) {
      throw new Error(`[dev-runner-local] Failed to provision MinIO bucket ${bucket}`);
    }
  }

  if (LOCAL_MINIO.buckets.includes('apphub-job-bundles')) {
    const policy = spawnSync(
      'docker',
      [
        'run',
        '--rm',
        '--network',
        `container:${LOCAL_MINIO.containerName}`,
        '-e',
        endpointEnv,
        LOCAL_MINIO.mcImage,
        'anonymous',
        'set',
        'download',
        'local/apphub-job-bundles'
      ],
      { stdio: 'ignore' }
    );
    if (typeof policy.status === 'number' && policy.status !== 0) {
      console.warn('[dev-runner-local] Failed to enable anonymous download policy for job bundles (non-fatal).');
    }
  }
}

async function setupLocalMinio({ dockerAvailable }) {
  const skipMinio = parseBooleanFlag(process.env.APPHUB_DEV_MINIO_SKIP);
  if (skipMinio) {
    console.log('[dev-runner-local] Skipping MinIO because APPHUB_DEV_MINIO_SKIP is set.');
    return null;
  }

  const apiAvailable = await isPortAvailable(LOCAL_MINIO.apiPort, LOCAL_MINIO.host);
  const consoleAvailable = await isPortAvailable(LOCAL_MINIO.consolePort, LOCAL_MINIO.host);

  if (!apiAvailable || !consoleAvailable) {
    try {
      await waitForPort(LOCAL_MINIO.host, LOCAL_MINIO.apiPort, 2000, 'MinIO');
      console.log(
        `[dev-runner-local] Detected MinIO on ${LOCAL_MINIO.host}:${LOCAL_MINIO.apiPort}; using existing instance.`
      );
      return {
        endpoint: MINIO_API_ENDPOINT,
        accessKeyId: LOCAL_MINIO.rootUser,
        secretAccessKey: LOCAL_MINIO.rootPassword,
        managed: false,
        cleanup: async () => {}
      };
    } catch (err) {
      const ports = `${LOCAL_MINIO.apiPort}/${LOCAL_MINIO.consolePort}`;
      throw new Error(
        `[dev-runner-local] Ports ${ports} are in use and MinIO is not responding. Free the ports, set APPHUB_DEV_MINIO_PORT/APPHUB_DEV_MINIO_CONSOLE_PORT, or export APPHUB_DEV_MINIO_SKIP=1 to skip MinIO.`
      );
    }
  }

  if (!dockerAvailable) {
    throw new Error(
      '[dev-runner-local] Docker CLI unavailable. Install Docker or set APPHUB_DEV_MINIO_SKIP=1 to disable the managed MinIO instance.'
    );
  }

  if (!dockerImageExists(LOCAL_MINIO.image)) {
    throw new Error(
      `[dev-runner-local] MinIO image ${LOCAL_MINIO.image} not found locally. Run "docker pull ${LOCAL_MINIO.image}" or set APPHUB_DEV_MINIO_SKIP=1 to skip the managed instance.`
    );
  }

  await fsPromises.mkdir(LOCAL_MINIO.dataDir, { recursive: true });

  const containerAlreadyRunning = dockerContainerRunning(LOCAL_MINIO.containerName);
  const containerExists = containerAlreadyRunning || dockerContainerExists(LOCAL_MINIO.containerName);
  let manageContainer = false;

  if (containerAlreadyRunning) {
    console.log(`[dev-runner-local] Reusing running MinIO container ${LOCAL_MINIO.containerName}.`);
  } else if (containerExists) {
    console.log(`[dev-runner-local] Starting existing MinIO container ${LOCAL_MINIO.containerName}...`);
    const startResult = spawnSync('docker', ['start', LOCAL_MINIO.containerName], { stdio: 'inherit' });
    if (typeof startResult.status === 'number' && startResult.status !== 0) {
      throw new Error(`[dev-runner-local] Failed to start MinIO container ${LOCAL_MINIO.containerName}`);
    }
    manageContainer = true;
  } else {
    console.log('[dev-runner-local] Launching managed MinIO container...');
    const runArgs = [
      'run',
      '--detach',
      '--name',
      LOCAL_MINIO.containerName,
      '-p',
      `${LOCAL_MINIO.apiPort}:9000`,
      '-p',
      `${LOCAL_MINIO.consolePort}:9001`,
      '-e',
      `MINIO_ROOT_USER=${LOCAL_MINIO.rootUser}`,
      '-e',
      `MINIO_ROOT_PASSWORD=${LOCAL_MINIO.rootPassword}`,
      '-v',
      `${LOCAL_MINIO.dataDir}:/data`,
      LOCAL_MINIO.image,
      'server',
      '/data',
      '--address',
      ':9000',
      '--console-address',
      ':9001'
    ];
    const run = spawnSync('docker', runArgs, { encoding: 'utf8', timeout: 30000 });
    if (typeof run.status !== 'number' || run.status !== 0) {
      const stderr = run.stderr?.trim();
      const stdout = run.stdout?.trim();
      throw new Error(`[dev-runner-local] Failed to start MinIO container: ${stderr || stdout || 'unknown error'}`);
    }
    manageContainer = true;
  }

  await waitForPort(LOCAL_MINIO.host, LOCAL_MINIO.apiPort, 20000, 'MinIO');

  await ensureMinioBuckets();

  console.log(`[dev-runner-local] MinIO ready at ${MINIO_API_ENDPOINT}.`);

  return {
    managed: manageContainer,
    endpoint: MINIO_API_ENDPOINT,
    accessKeyId: LOCAL_MINIO.rootUser,
    secretAccessKey: LOCAL_MINIO.rootPassword,
    cleanup: async () => {
      if (!manageContainer) {
        return;
      }
      spawnSync('docker', ['stop', '-t', '5', LOCAL_MINIO.containerName], { stdio: 'ignore' });
      spawnSync('docker', ['rm', '-f', LOCAL_MINIO.containerName], { stdio: 'ignore' });
    }
  };
}

function sleep(ms) {
  return new Promise((resolve) => setTimeout(resolve, ms));
}

async function bootstrapObservatoryModule(env) {
  if (parseBooleanFlag(process.env.APPHUB_DEV_SKIP_OBSERVATORY_LOAD)) {
    console.log('[dev-runner-local] Skipping observatory bootstrap (APPHUB_DEV_SKIP_OBSERVATORY_LOAD set).');
    return;
  }

  const coreUrl = (env.APPHUB_CORE_URL ?? 'http://127.0.0.1:4000').trim();
  let host = '127.0.0.1';
  let port = 4000;
  try {
    const parsed = new URL(coreUrl);
    host = parsed.hostname || host;
    port = parsed.port ? Number(parsed.port) : port;
  } catch {
    // ignore parse errors
  }

  try {
    await waitForPort(host, port, 120000, 'Core API');
  } catch (err) {
    console.warn('[dev-runner-local] Core API unavailable; skipping observatory bootstrap.', err?.message ?? err);
    return;
  }

  console.log('[dev-runner-local] Loading observatory module (dev:observatory)...');
  const result = spawnSync('node', ['scripts/dev-load-observatory.mjs'], {
    cwd: ROOT_DIR,
    stdio: 'inherit',
    env
  });

  if (result.error) {
    console.warn('[dev-runner-local] Observatory bootstrap failed to start:', result.error.message ?? result.error);
    return;
  }
  if (typeof result.status === 'number' && result.status !== 0) {
    console.warn(`[dev-runner-local] Observatory bootstrap exited with code ${result.status}.`);
  } else {
    console.log('[dev-runner-local] Observatory module ready.');
  }
}

async function setupLocalClickhouse({ dockerAvailable }) {
  if (parseBooleanFlag(process.env.APPHUB_DEV_CLICKHOUSE_SKIP)) {
    console.log('[dev-runner-local] Skipping local ClickHouse because APPHUB_DEV_CLICKHOUSE_SKIP is set.');
    return null;
  }

  const conflictingPorts = new Set([LOCAL_MINIO.apiPort, LOCAL_MINIO.consolePort]);
  if (conflictingPorts.has(LOCAL_CLICKHOUSE.nativePort)) {
    const fallbackStart = LOCAL_MINIO.consolePort + 1;
    const newPort = await findAvailablePort(fallbackStart, LOCAL_CLICKHOUSE.host);
    console.log(
      `[dev-runner-local] Adjusted ClickHouse native port to ${newPort} to avoid conflict with MinIO ports ${LOCAL_MINIO.apiPort}/${LOCAL_MINIO.consolePort}.`
    );
    LOCAL_CLICKHOUSE.nativePort = newPort;
  }

  const explicitHost = process.env.TIMESTORE_CLICKHOUSE_HOST?.trim();
  if (explicitHost && explicitHost !== 'clickhouse' && explicitHost !== LOCAL_CLICKHOUSE.host) {
    console.log(`[dev-runner-local] Using external ClickHouse at ${explicitHost}.`);
    return null;
  }

  const httpAvailable = await isPortAvailable(LOCAL_CLICKHOUSE.httpPort, LOCAL_CLICKHOUSE.host);
  const nativeAvailable = await isPortAvailable(LOCAL_CLICKHOUSE.nativePort, LOCAL_CLICKHOUSE.host);
  if (!httpAvailable || !nativeAvailable) {
    console.log(
      `[dev-runner-local] Detected ClickHouse on ${LOCAL_CLICKHOUSE.host}:${LOCAL_CLICKHOUSE.httpPort}; skipping bundled container.`
    );
    return null;
  }

  if (!dockerAvailable) {
    throw new Error(
      '[dev-runner-local] Docker CLI unavailable. Install Docker or point TIMESTORE_CLICKHOUSE_HOST at an existing ClickHouse endpoint.'
    );
  }

  const imageCheck = spawnSync('docker', ['image', 'inspect', DEFAULT_CLICKHOUSE_IMAGE], { encoding: 'utf8', timeout: 5000 });
  if (imageCheck.status !== 0) {
    throw new Error(
      `[dev-runner-local] ClickHouse image ${DEFAULT_CLICKHOUSE_IMAGE} not found locally. Run "docker pull ${DEFAULT_CLICKHOUSE_IMAGE}" or set APPHUB_DEV_CLICKHOUSE_SKIP=1 to manage ClickHouse yourself.`
    );
  }

  await fsPromises.mkdir(LOCAL_CLICKHOUSE.dataDir, { recursive: true });

  console.log('[dev-runner-local] Starting local ClickHouse container...');
  spawnSync('docker', ['rm', '-f', LOCAL_CLICKHOUSE.containerName], { stdio: 'ignore' });

  const args = [
    'run',
    '--detach',
    '--name',
    LOCAL_CLICKHOUSE.containerName,
    '--pull',
    'missing',
    '-p',
    `${LOCAL_CLICKHOUSE.httpPort}:8123`,
    '-p',
    `${LOCAL_CLICKHOUSE.nativePort}:9000`,
    '-e',
    `CLICKHOUSE_DB=${LOCAL_CLICKHOUSE.database}`,
    '-e',
    `CLICKHOUSE_USER=${LOCAL_CLICKHOUSE.user}`,
    '-e',
    `CLICKHOUSE_PASSWORD=${LOCAL_CLICKHOUSE.password}`,
    '-e',
    'CLICKHOUSE_DEFAULT_ACCESS_MANAGEMENT=1',
    '-v',
    `${LOCAL_CLICKHOUSE.dataDir}:/var/lib/clickhouse`
  ];

  if (fs.existsSync(LOCAL_CLICKHOUSE.configDir)) {
    args.push('-v', `${LOCAL_CLICKHOUSE.configDir}:/etc/clickhouse-server/config.d:ro`);
  }

  args.push(DEFAULT_CLICKHOUSE_IMAGE);

  const run = spawnSync('docker', args, { encoding: 'utf8', timeout: 30000 });
  if (typeof run.status !== 'number' || run.status !== 0) {
    if (run.error?.code === 'ETIMEDOUT') {
      throw new Error(
        `[dev-runner-local] Timed out starting ClickHouse container. Pre-pull ${DEFAULT_CLICKHOUSE_IMAGE} or set APPHUB_DEV_CLICKHOUSE_SKIP=1 to skip the managed instance.`
      );
    }
    const stderr = run.stderr?.trim();
    const stdout = run.stdout?.trim();
    throw new Error(
      `[dev-runner-local] Failed to start ClickHouse container: ${stderr || stdout || 'unknown error'}`
    );
  }

  const containerId = run.stdout?.trim() || LOCAL_CLICKHOUSE.containerName;

  try {
    await waitForPort(LOCAL_CLICKHOUSE.host, LOCAL_CLICKHOUSE.httpPort, 60000, 'ClickHouse');
  } catch (err) {
    spawnSync('docker', ['rm', '-f', LOCAL_CLICKHOUSE.containerName], { stdio: 'ignore' });
    throw err;
  }

  console.log(`[dev-runner-local] ClickHouse container ready (${containerId}).`);

  return {
    cleanup: async () => {
      spawnSync('docker', ['stop', '-t', '5', LOCAL_CLICKHOUSE.containerName], { stdio: 'ignore' });
      spawnSync('docker', ['rm', '-f', LOCAL_CLICKHOUSE.containerName], { stdio: 'ignore' });
    }
  };
}

async function waitForPort(host, port, timeoutMs, label) {
  const deadline = Date.now() + timeoutMs;
  while (true) {
    const attempt = await new Promise((resolve) => {
      const socket = net.connect({ host, port });
      const done = (success) => {
        socket.removeAllListeners();
        socket.destroy();
        resolve(success);
      };
      socket.once('connect', () => done(true));
      socket.once('timeout', () => done(false));
      socket.once('error', () => done(false));
      socket.setTimeout(2000);
    });
    if (attempt) {
      return;
    }
    if (Date.now() >= deadline) {
      throw new Error(`[dev-runner-local] Timed out waiting for ${label} on ${host}:${port}`);
    }
    await sleep(500);
  }
}

const BASE_COMMANDS = [
  {
    name: 'api',
    command: 'npm run dev --workspace @apphub/core',
    cwd: ROOT_DIR,
    env: {
      PORT: '4000',
      HOST: '::'
    }
  },
  {
    name: 'worker',
    command: 'npm run ingest --workspace @apphub/core'
  },
  {
    name: 'builds',
    command: 'npm run builds --workspace @apphub/core'
  },
  {
    name: 'launches',
    command: 'npm run launches --workspace @apphub/core'
  },
  {
    name: 'workflows',
    command: 'npm run workflows --workspace @apphub/core'
  },
  {
    name: 'events',
    command: 'npm run events --workspace @apphub/core'
  },
  {
    name: 'event-triggers',
    command: 'npm run event-triggers --workspace @apphub/core'
  },
  {
    name: 'module-services',
    command: 'npm run module:services --workspace @apphub/core'
  },
  {
    name: 'materializer',
    command: 'npm run materializer --workspace @apphub/core'
  },
  {
    name: 'metastore',
    command: 'npm run dev --workspace @apphub/metastore'
  },
  {
    name: 'filestore',
    command: 'npm run dev --workspace @apphub/filestore'
  },
  {
    name: 'timestore',
    command: 'npm run dev --workspace @apphub/timestore'
  },
  {
    name: 'timestore:ingest',
    command: 'npm run ingest --workspace @apphub/timestore'
  },
  {
    name: 'frontend',
    command: 'npm run dev --workspace @apphub/frontend -- --host 127.0.0.1 --port 5173 --strictPort'
  }
];

async function main() {
  console.log('[dev-runner-local] Starting local development environment...');

  let preflightResult;
  try {
    preflightResult = await runPreflight();
  } catch (err) {
    console.error('[dev-runner-local] ' + (err?.message ?? err));
    process.exit(1);
  }
  const skipRedis = Boolean(preflightResult?.skipRedis);
  const dockerAvailable = Boolean(
    (preflightResult?.tooling?.docker?.available ?? false) || ensureDockerAvailable()
  );

  await fsPromises.mkdir(LOCAL_DATA_DIR, { recursive: true });
  await fsPromises.mkdir(DEV_LOG_DIR, { recursive: true });

  await setupLocalStorage();

  const localServices = [];

  try {
<<<<<<< HEAD
    const clickhouseService = await setupLocalClickhouse({ dockerAvailable });
    if (clickhouseService) {
      localServices.push(clickhouseService);
    }

    const minioService = await setupLocalMinio({ dockerAvailable });
    const useMinio = Boolean(minioService);
    if (minioService) {
      localServices.push(minioService);
    }

=======
>>>>>>> f8ea5f7c
    const pgService = await setupLocalPostgres({ dockerAvailable });
    if (pgService) {
      localServices.push(pgService);
    }

    if (skipRedis) {
      console.log('[dev-runner-local] Using Redis detected during preflight.');
    }
    const redisService = await setupLocalRedis({ dockerAvailable });
    if (redisService) {
      localServices.push(redisService);
    }

    const clickhouseService = await setupLocalClickhouse({ dockerAvailable });
    if (clickhouseService) {
      localServices.push(clickhouseService);
    }

    const defaultDatabaseUrl = buildDatabaseUrl();

    const baseEnv = { ...process.env };
    const setDefaultEnv = (key, value) => {
      if (typeof baseEnv[key] !== 'string' || baseEnv[key].trim() === '') {
        baseEnv[key] = value;
      }
    };

    if (!baseEnv.NODE_ENV) {
      baseEnv.NODE_ENV = 'development';
    }
    if (!baseEnv.APPHUB_AUTH_DISABLED || baseEnv.APPHUB_AUTH_DISABLED.trim() === '') {
      baseEnv.APPHUB_AUTH_DISABLED = '1';
    }
    if (!baseEnv.APPHUB_SESSION_SECRET || baseEnv.APPHUB_SESSION_SECRET.trim() === '') {
      baseEnv.APPHUB_SESSION_SECRET = 'dev-session-secret';
    }
    if (!baseEnv.APPHUB_CORE_URL || baseEnv.APPHUB_CORE_URL.trim() === '') {
      baseEnv.APPHUB_CORE_URL = 'http://127.0.0.1:4000';
    }
    if (!baseEnv.TZ || baseEnv.TZ.trim() === '') {
      baseEnv.TZ = 'Etc/UTC';
    }
    if (!baseEnv.PGTZ || baseEnv.PGTZ.trim() === '') {
      baseEnv.PGTZ = 'Etc/UTC';
    }
    if (!baseEnv.APPHUB_FRONTEND_PUBLIC_URL || baseEnv.APPHUB_FRONTEND_PUBLIC_URL.trim() === '') {
      baseEnv.APPHUB_FRONTEND_PUBLIC_URL = 'http://localhost:5173';
    }
    if (!baseEnv.APPHUB_FRONTEND_INTERNAL_URL || baseEnv.APPHUB_FRONTEND_INTERNAL_URL.trim() === '') {
      baseEnv.APPHUB_FRONTEND_INTERNAL_URL = 'http://127.0.0.1:5173';
    }

    baseEnv.DATABASE_URL = baseEnv.DATABASE_URL ?? defaultDatabaseUrl;
    for (const alias of ['FILESTORE_DATABASE_URL', 'METASTORE_DATABASE_URL', 'TIMESTORE_DATABASE_URL']) {
      if (!baseEnv[alias]) {
        baseEnv[alias] = baseEnv.DATABASE_URL ?? defaultDatabaseUrl;
      }
    }
    baseEnv.PGHOST = LOCAL_POSTGRES.host;
    baseEnv.PGPORT = String(LOCAL_POSTGRES.port);
    baseEnv.PGUSER = LOCAL_POSTGRES.user;
    baseEnv.PGPASSWORD = LOCAL_POSTGRES.password;
    baseEnv.PGDATABASE = LOCAL_POSTGRES.database;

    baseEnv.REDIS_URL = DEFAULT_REDIS_URL;
    for (const alias of ['FILESTORE_REDIS_URL', 'METASTORE_REDIS_URL', 'TIMESTORE_REDIS_URL']) {
      if (!baseEnv[alias]) {
        baseEnv[alias] = baseEnv.REDIS_URL;
      }
    }

    if (!baseEnv.APPHUB_SCRATCH_ROOT || baseEnv.APPHUB_SCRATCH_ROOT.trim() === '') {
      baseEnv.APPHUB_SCRATCH_ROOT = LOCAL_STORAGE.scratchDir;
    }
    const scratchPrefixes = new Set(
      (baseEnv.APPHUB_SCRATCH_PREFIXES ? baseEnv.APPHUB_SCRATCH_PREFIXES.split(':') : [])
        .map((entry) => entry.trim())
        .filter(Boolean)
    );
    scratchPrefixes.add(LOCAL_STORAGE.scratchDir);
    baseEnv.APPHUB_SCRATCH_PREFIXES = Array.from(scratchPrefixes).join(':');

    if (useMinio) {
      setDefaultEnv('APPHUB_BUNDLE_STORAGE_BACKEND', 's3');
      setDefaultEnv('APPHUB_BUNDLE_STORAGE_BUCKET', 'apphub-job-bundles');
      setDefaultEnv('APPHUB_BUNDLE_STORAGE_ENDPOINT', minioService.endpoint);
      setDefaultEnv('APPHUB_BUNDLE_STORAGE_REGION', 'us-east-1');
      setDefaultEnv('APPHUB_BUNDLE_STORAGE_FORCE_PATH_STYLE', 'true');
      setDefaultEnv('APPHUB_BUNDLE_STORAGE_ACCESS_KEY_ID', minioService.accessKeyId);
      setDefaultEnv('APPHUB_BUNDLE_STORAGE_SECRET_ACCESS_KEY', minioService.secretAccessKey);

      setDefaultEnv('APPHUB_JOB_BUNDLE_STORAGE_BACKEND', 's3');
      setDefaultEnv('APPHUB_JOB_BUNDLE_S3_BUCKET', 'apphub-job-bundles');
      setDefaultEnv('APPHUB_JOB_BUNDLE_S3_ENDPOINT', minioService.endpoint);
      setDefaultEnv('APPHUB_JOB_BUNDLE_S3_REGION', 'us-east-1');
      setDefaultEnv('APPHUB_JOB_BUNDLE_S3_FORCE_PATH_STYLE', 'true');
      setDefaultEnv(
        'APPHUB_JOB_BUNDLE_S3_ACCESS_KEY_ID',
        baseEnv.APPHUB_BUNDLE_STORAGE_ACCESS_KEY_ID ?? minioService.accessKeyId
      );
      setDefaultEnv(
        'APPHUB_JOB_BUNDLE_S3_SECRET_ACCESS_KEY',
        baseEnv.APPHUB_BUNDLE_STORAGE_SECRET_ACCESS_KEY ?? minioService.secretAccessKey
      );

      setDefaultEnv('TIMESTORE_STORAGE_DRIVER', 's3');
      setDefaultEnv('TIMESTORE_S3_BUCKET', 'apphub-timestore');
      setDefaultEnv('TIMESTORE_S3_ENDPOINT', minioService.endpoint);
      setDefaultEnv('TIMESTORE_S3_REGION', 'us-east-1');
      setDefaultEnv('TIMESTORE_S3_FORCE_PATH_STYLE', 'true');
      setDefaultEnv(
        'TIMESTORE_S3_ACCESS_KEY_ID',
        baseEnv.APPHUB_BUNDLE_STORAGE_ACCESS_KEY_ID ?? minioService.accessKeyId
      );
      setDefaultEnv(
        'TIMESTORE_S3_SECRET_ACCESS_KEY',
        baseEnv.APPHUB_BUNDLE_STORAGE_SECRET_ACCESS_KEY ?? minioService.secretAccessKey
      );
    } else {
      baseEnv.APPHUB_BUNDLE_STORAGE_BACKEND = 'local';
      baseEnv.APPHUB_BUNDLE_STORAGE_PATH = path.join(LOCAL_STORAGE.baseDir, 'apphub-job-bundles');

      baseEnv.APPHUB_JOB_BUNDLE_STORAGE_BACKEND = 'local';
      baseEnv.APPHUB_JOB_BUNDLE_LOCAL_PATH = path.join(LOCAL_STORAGE.baseDir, 'apphub-job-bundles');

      baseEnv.TIMESTORE_STORAGE_DRIVER = 'local';
      baseEnv.TIMESTORE_LOCAL_PATH = path.join(LOCAL_STORAGE.baseDir, 'apphub-timestore');
    }

    if (!baseEnv.TIMESTORE_CLICKHOUSE_HOST || baseEnv.TIMESTORE_CLICKHOUSE_HOST.trim() === '' || baseEnv.TIMESTORE_CLICKHOUSE_HOST === 'clickhouse') {
      baseEnv.TIMESTORE_CLICKHOUSE_HOST = LOCAL_CLICKHOUSE.host;
    }
    if (!baseEnv.TIMESTORE_CLICKHOUSE_HTTP_PORT || baseEnv.TIMESTORE_CLICKHOUSE_HTTP_PORT.trim() === '') {
      baseEnv.TIMESTORE_CLICKHOUSE_HTTP_PORT = String(LOCAL_CLICKHOUSE.httpPort);
    }
    if (!baseEnv.TIMESTORE_CLICKHOUSE_NATIVE_PORT || baseEnv.TIMESTORE_CLICKHOUSE_NATIVE_PORT.trim() === '') {
      baseEnv.TIMESTORE_CLICKHOUSE_NATIVE_PORT = String(LOCAL_CLICKHOUSE.nativePort);
    }
    if (!baseEnv.TIMESTORE_CLICKHOUSE_USER || baseEnv.TIMESTORE_CLICKHOUSE_USER.trim() === '') {
      baseEnv.TIMESTORE_CLICKHOUSE_USER = LOCAL_CLICKHOUSE.user;
    }
    if (!baseEnv.TIMESTORE_CLICKHOUSE_PASSWORD || baseEnv.TIMESTORE_CLICKHOUSE_PASSWORD.trim() === '') {
      baseEnv.TIMESTORE_CLICKHOUSE_PASSWORD = LOCAL_CLICKHOUSE.password;
    }
    if (!baseEnv.TIMESTORE_CLICKHOUSE_DATABASE || baseEnv.TIMESTORE_CLICKHOUSE_DATABASE.trim() === '') {
      baseEnv.TIMESTORE_CLICKHOUSE_DATABASE = LOCAL_CLICKHOUSE.database;
    }
    if (!baseEnv.TIMESTORE_CLICKHOUSE_SECURE || baseEnv.TIMESTORE_CLICKHOUSE_SECURE.trim() === '') {
      baseEnv.TIMESTORE_CLICKHOUSE_SECURE = 'false';
    }

    baseEnv.APPHUB_FILESTORE_BASE_URL = 'http://127.0.0.1:4300';
    baseEnv.APPHUB_METASTORE_BASE_URL = 'http://127.0.0.1:4100';

    const filestoreRoot = path.join(LOCAL_STORAGE.baseDir, 'apphub-filestore');
    if (!baseEnv.OBSERVATORY_FILESTORE_BASE_URL || baseEnv.OBSERVATORY_FILESTORE_BASE_URL.trim() === '') {
      baseEnv.OBSERVATORY_FILESTORE_BASE_URL = baseEnv.APPHUB_FILESTORE_BASE_URL;
    }
    if (!baseEnv.OBSERVATORY_FILESTORE_BACKEND_KEY || baseEnv.OBSERVATORY_FILESTORE_BACKEND_KEY.trim() === '') {
      baseEnv.OBSERVATORY_FILESTORE_BACKEND_KEY = useMinio ? 'observatory-s3' : 'observatory-local';
    }
    if (useMinio) {
      setDefaultEnv('FILESTORE_AUTOPROVISION_BACKEND_KIND', 's3');
      setDefaultEnv('FILESTORE_AUTOPROVISION_S3_BUCKET', 'apphub-filestore');
      setDefaultEnv('FILESTORE_AUTOPROVISION_S3_ENDPOINT', minioService.endpoint);
      setDefaultEnv('FILESTORE_AUTOPROVISION_S3_REGION', 'us-east-1');
      setDefaultEnv('FILESTORE_AUTOPROVISION_S3_FORCE_PATH_STYLE', 'true');
      setDefaultEnv(
        'FILESTORE_AUTOPROVISION_S3_ACCESS_KEY_ID',
        baseEnv.APPHUB_BUNDLE_STORAGE_ACCESS_KEY_ID ?? minioService.accessKeyId
      );
      setDefaultEnv(
        'FILESTORE_AUTOPROVISION_S3_SECRET_ACCESS_KEY',
        baseEnv.APPHUB_BUNDLE_STORAGE_SECRET_ACCESS_KEY ?? minioService.secretAccessKey
      );
      setDefaultEnv('OBSERVATORY_FILESTORE_DEFAULT_KEY', baseEnv.OBSERVATORY_FILESTORE_BACKEND_KEY);
      setDefaultEnv('FILESTORE_AUTOPROVISION_MOUNT_KEY', baseEnv.OBSERVATORY_FILESTORE_BACKEND_KEY);
      setDefaultEnv('FILESTORE_AUTOPROVISION_DISPLAY_NAME', 'Observatory (S3)');
      setDefaultEnv('FILESTORE_AUTOPROVISION_DESCRIPTION', 'S3-backed filestore mount for the observatory demo.');
      setDefaultEnv('OBSERVATORY_FILESTORE_S3_BUCKET', 'apphub-filestore');
      setDefaultEnv('OBSERVATORY_FILESTORE_S3_ENDPOINT', minioService.endpoint);
      setDefaultEnv('OBSERVATORY_FILESTORE_S3_REGION', 'us-east-1');
      setDefaultEnv('OBSERVATORY_FILESTORE_S3_FORCE_PATH_STYLE', 'true');
      setDefaultEnv(
        'OBSERVATORY_FILESTORE_S3_ACCESS_KEY_ID',
        baseEnv.APPHUB_BUNDLE_STORAGE_ACCESS_KEY_ID ?? minioService.accessKeyId
      );
      setDefaultEnv(
        'OBSERVATORY_FILESTORE_S3_SECRET_ACCESS_KEY',
        baseEnv.APPHUB_BUNDLE_STORAGE_SECRET_ACCESS_KEY ?? minioService.secretAccessKey
      );
    } else {
      if (!baseEnv.FILESTORE_AUTOPROVISION_BACKEND_KIND || baseEnv.FILESTORE_AUTOPROVISION_BACKEND_KIND.trim() === '') {
        baseEnv.FILESTORE_AUTOPROVISION_BACKEND_KIND = 'local';
      }
      if (!baseEnv.FILESTORE_AUTOPROVISION_LOCAL_ROOT || baseEnv.FILESTORE_AUTOPROVISION_LOCAL_ROOT.trim() === '') {
        baseEnv.FILESTORE_AUTOPROVISION_LOCAL_ROOT = filestoreRoot;
      }
      if (!baseEnv.OBSERVATORY_FILESTORE_LOCAL_ROOT || baseEnv.OBSERVATORY_FILESTORE_LOCAL_ROOT.trim() === '') {
        baseEnv.OBSERVATORY_FILESTORE_LOCAL_ROOT = filestoreRoot;
      }
      if (!baseEnv.OBSERVATORY_FILESTORE_DEFAULT_KEY || baseEnv.OBSERVATORY_FILESTORE_DEFAULT_KEY.trim() === '') {
        baseEnv.OBSERVATORY_FILESTORE_DEFAULT_KEY = baseEnv.OBSERVATORY_FILESTORE_BACKEND_KEY;
      }
      if (!baseEnv.FILESTORE_AUTOPROVISION_MOUNT_KEY || baseEnv.FILESTORE_AUTOPROVISION_MOUNT_KEY.trim() === '') {
        baseEnv.FILESTORE_AUTOPROVISION_MOUNT_KEY = baseEnv.OBSERVATORY_FILESTORE_BACKEND_KEY;
      }
      if (!baseEnv.FILESTORE_AUTOPROVISION_DISPLAY_NAME || baseEnv.FILESTORE_AUTOPROVISION_DISPLAY_NAME.trim() === '') {
        baseEnv.FILESTORE_AUTOPROVISION_DISPLAY_NAME = 'Observatory (Local)';
      }
      if (!baseEnv.FILESTORE_AUTOPROVISION_DESCRIPTION || baseEnv.FILESTORE_AUTOPROVISION_DESCRIPTION.trim() === '') {
        baseEnv.FILESTORE_AUTOPROVISION_DESCRIPTION = 'Local filesystem backend for the observatory demo.';
      }
    }

    baseEnv.APPHUB_STREAMING_ENABLED = 'true';
    setDefaultEnv('APPHUB_STREAM_BROKER_URL', 'redpanda:9092');

    baseEnv.APPHUB_BUILD_EXECUTION_MODE = 'local';
    baseEnv.APPHUB_LAUNCH_EXECUTION_MODE = 'local';

    const commands = BASE_COMMANDS.map((entry) => ({
      ...entry,
      env: {
        ...baseEnv,
        ...(entry.env ?? {})
      },
      cwd: entry.cwd ?? ROOT_DIR
    }));

    if (commands.length === 0) {
      console.error('[dev-runner-local] No commands to execute.');
      process.exit(1);
    }

    const logNameUsage = new Map();
    const logFilesByIndex = new Map();
    commands.forEach((command, index) => {
      const label = command.name && command.name.trim() ? command.name : `command-${index + 1}`;
      const slug = sanitizeLogSlug(label, index);
      const usage = logNameUsage.get(slug) ?? 0;
      logNameUsage.set(slug, usage + 1);
      const suffix = usage === 0 ? '' : `-${usage + 1}`;
      const finalSlug = `${slug}${suffix}`;
      logFilesByIndex.set(index, {
        label,
        fileName: `${finalSlug}.log`,
        finalSlug
      });
    });

    const relativeLogDir = path.relative(ROOT_DIR, DEV_LOG_DIR) || '.';
    const logger = new Logger({ prefixFormat: 'name' });
    const globalLogPath = path.join(DEV_LOG_DIR, '_dev-runner-local.log');
    const globalLogStream = fs.createWriteStream(globalLogPath, { flags: 'a' });
    const sessionHeader = `[dev-runner-local] Logging session started ${new Date().toISOString()}\n`;
    globalLogStream.write(sessionHeader);
    console.log(`[dev-runner-local] Writing service logs to ${relativeLogDir}.`);
    globalLogStream.write(`[dev-runner-local] Writing service logs to ${relativeLogDir}.\n`);

    for (const { label, fileName } of logFilesByIndex.values()) {
      const mappingLine = `[dev-runner-local]   ${label} -> ${path.join(relativeLogDir, fileName)}\n`;
      console.log(mappingLine.trimEnd());
      globalLogStream.write(mappingLine);
    }

    const commandLogStreams = new Map();

    const ensureCommandStream = (command) => {
      const key = command.index;
      if (commandLogStreams.has(key)) {
        return commandLogStreams.get(key);
      }
      const meta = logFilesByIndex.get(key);
      if (!meta) {
        return globalLogStream;
      }
      const stream = fs.createWriteStream(path.join(DEV_LOG_DIR, meta.fileName), { flags: 'a' });
      commandLogStreams.set(key, stream);
      return stream;
    };

    logger.output.subscribe(({ command, text }) => {
      const clean = stripAnsi(text);
      if (!globalLogStream.destroyed) {
        globalLogStream.write(clean);
      }
      if (command) {
        const stream = ensureCommandStream(command);
        if (!stream.destroyed) {
          stream.write(clean);
        }
      }
    });

    const controller = concurrently(commands, {
      prefix: 'name',
      killOthersOn: ['failure', 'success'],
      restartTries: 0,
      logger
    });

    const { commands: spawned, result } = controller;
    bootstrapObservatoryModule(baseEnv).catch((err) => {
      console.warn('[dev-runner-local] Observatory bootstrap failed:', err?.message ?? err);
    });
    const stopMonitor = startResourceMonitor({ prefix: 'dev-runner-local', commands: spawned });

    for (const command of spawned) {
      command.close.subscribe(() => {
        const stream = commandLogStreams.get(command.index);
        if (stream && !stream.destroyed) {
          stream.end();
        }
        commandLogStreams.delete(command.index);
      });
    }

    const finalizeLogging = async () => {
      const pending = [];
      for (const stream of commandLogStreams.values()) {
        if (stream && !stream.destroyed) {
          pending.push(new Promise((resolve) => stream.end(resolve)));
        }
      }
      if (!globalLogStream.destroyed) {
        pending.push(new Promise((resolve) => globalLogStream.end(resolve)));
      }
      if (pending.length > 0) {
        await Promise.allSettled(pending);
      }
    };

    const terminate = (signal) => {
      for (const command of spawned) {
        if (command && typeof command.kill === 'function') {
          try {
            command.kill(signal);
          } catch (err) {
            if (err && err.code !== 'ESRCH') {
              console.warn(`[dev-runner-local] Failed to send ${signal} to ${command.name ?? 'command'}: ${err.message ?? err}`);
            }
          }
        }
      }
    };

    const cleanup = async () => {
      console.log('[dev-runner-local] Cleaning up local services...');
      stopMonitor();

      terminate('SIGTERM');
      await new Promise(resolve => setTimeout(resolve, 2000));
      terminate('SIGKILL');

      for (const service of localServices.reverse()) {
        try {
          await service.cleanup();
        } catch (err) {
          console.warn(`[dev-runner-local] Failed to cleanup service: ${err.message}`);
        }
      }

      await finalizeLogging();
    };

    process.on('SIGINT', cleanup);
    process.on('SIGTERM', cleanup);

    let exitCode = 0;
    try {
      await result;
    } catch (errors) {
      if (Array.isArray(errors)) {
        const allInterrupted = errors.every((event) => event?.killed || event?.signal);
        if (!allInterrupted) {
          const first = errors.find((event) => typeof event.exitCode === 'number');
          exitCode = typeof first?.exitCode === 'number' ? first.exitCode : 1;
        }
      } else {
        exitCode = 1;
      }
    } finally {
      await cleanup();
      process.exit(exitCode);
    }

  } catch (err) {
    console.error('[dev-runner-local] Setup failed:', err.message);

    for (const service of localServices.reverse()) {
      try {
        await service.cleanup();
      } catch (cleanupErr) {
        console.warn(`[dev-runner-local] Failed to cleanup service: ${cleanupErr.message}`);
      }
    }

    process.exit(1);
  }
}

main().catch((err) => {
  console.error('[dev-runner-local] ' + (err?.message ?? err));
  process.exit(1);
});<|MERGE_RESOLUTION|>--- conflicted
+++ resolved
@@ -72,26 +72,6 @@
 
 const DEFAULT_CLICKHOUSE_IMAGE = process.env.APPHUB_DEV_CLICKHOUSE_IMAGE || 'clickhouse/clickhouse-server:24.11';
 
-const LOCAL_MINIO = {
-  host: '127.0.0.1',
-  apiPort: parsePort(process.env.APPHUB_DEV_MINIO_PORT, 9000),
-  consolePort: parsePort(process.env.APPHUB_DEV_MINIO_CONSOLE_PORT, 9001),
-  containerName: process.env.APPHUB_DEV_MINIO_CONTAINER ?? 'apphub-dev-minio',
-  image: process.env.APPHUB_DEV_MINIO_IMAGE ?? 'minio/minio:latest',
-  mcImage: process.env.APPHUB_DEV_MINIO_MC_IMAGE ?? 'minio/mc:latest',
-  rootUser: process.env.APPHUB_DEV_MINIO_ROOT_USER ?? 'apphub',
-  rootPassword: process.env.APPHUB_DEV_MINIO_ROOT_PASSWORD ?? 'apphub123',
-  dataDir: process.env.APPHUB_DEV_MINIO_DATA_DIR
-    ? path.resolve(process.env.APPHUB_DEV_MINIO_DATA_DIR)
-    : path.join(LOCAL_DATA_DIR, 'minio'),
-  buckets: (process.env.APPHUB_DEV_MINIO_BUCKETS ?? 'apphub-job-bundles,apphub-filestore,apphub-timestore,apphub-flink-checkpoints')
-    .split(',')
-    .map((value) => value.trim())
-    .filter((value) => value.length > 0)
-};
-
-const MINIO_API_ENDPOINT = `http://${LOCAL_MINIO.host}:${LOCAL_MINIO.apiPort}`;
-
 function resolveClickhouseConfigDir() {
   const override = process.env.APPHUB_DEV_CLICKHOUSE_CONFIG_DIR;
   if (override && override.trim()) {
@@ -108,7 +88,7 @@
 const LOCAL_CLICKHOUSE = {
   host: process.env.APPHUB_DEV_CLICKHOUSE_HOST ?? '127.0.0.1',
   httpPort: parsePort(process.env.APPHUB_DEV_CLICKHOUSE_HTTP_PORT, 8123),
-  nativePort: parsePort(process.env.APPHUB_DEV_CLICKHOUSE_NATIVE_PORT, 19000),
+  nativePort: parsePort(process.env.APPHUB_DEV_CLICKHOUSE_NATIVE_PORT, 9000),
   user: process.env.APPHUB_DEV_CLICKHOUSE_USER ?? process.env.TIMESTORE_CLICKHOUSE_USER ?? 'apphub',
   password: process.env.APPHUB_DEV_CLICKHOUSE_PASSWORD ?? process.env.TIMESTORE_CLICKHOUSE_PASSWORD ?? 'apphub',
   database: process.env.APPHUB_DEV_CLICKHOUSE_DATABASE ?? process.env.TIMESTORE_CLICKHOUSE_DATABASE ?? 'apphub',
@@ -117,53 +97,6 @@
   configDir: resolveClickhouseConfigDir()
 };
 
-<<<<<<< HEAD
-function commandExists(command) {
-  try {
-    const result = spawnSync('which', [command], { stdio: 'ignore' });
-    return result.status === 0;
-  } catch {
-    return false;
-  }
-}
-
-function dockerImageExists(image) {
-  const result = spawnSync('docker', ['image', 'inspect', image], { stdio: 'ignore', timeout: 5000 });
-  return result.status === 0;
-}
-
-function dockerContainerExists(name) {
-  const result = spawnSync('docker', ['ps', '-a', '--filter', `name=^/${name}$`, '--format', '{{.Names}}'], {
-    encoding: 'utf8',
-    timeout: 5000
-  });
-  if (result.status !== 0) {
-    return false;
-  }
-  return (result.stdout ?? '').split('\n').some((line) => line.trim() === name);
-}
-
-function dockerContainerRunning(name) {
-  const result = spawnSync('docker', ['ps', '--filter', `name=^/${name}$`, '--format', '{{.Names}}'], {
-    encoding: 'utf8',
-    timeout: 5000
-  });
-  if (result.status !== 0) {
-    return false;
-  }
-  return (result.stdout ?? '').split('\n').some((line) => line.trim() === name);
-}
-
-function dockerVolumeExists(name) {
-  const result = spawnSync('docker', ['volume', 'ls', '--format', '{{.Name}}'], { encoding: 'utf8', timeout: 5000 });
-  if (result.status !== 0) {
-    return false;
-  }
-  return (result.stdout ?? '').split('\n').some((line) => line.trim() === name);
-}
-
-=======
->>>>>>> f8ea5f7c
 async function setupLocalStorage() {
   await fsPromises.mkdir(LOCAL_STORAGE.baseDir, { recursive: true });
   await fsPromises.mkdir(LOCAL_STORAGE.scratchDir, { recursive: true });
@@ -235,43 +168,6 @@
   }
 }
 
-<<<<<<< HEAD
-async function startEmbeddedPostgres(port) {
-  console.warn('[dev-runner-local] Embedded PostgreSQL is disabled. Start a local Postgres and set APPHUB_DEV_POSTGRES_*.');
-  return null;
-}
-
-async function setupDockerPostgres({ dockerAvailable, attemptClean = true }) {
-  throw new Error('[dev-runner-local] Managed Docker/PostgreSQL is disabled. Please run a local Postgres instance.');
-}
-
-async function setupLocalPostgres({ dockerAvailable }) {
-  const host = LOCAL_POSTGRES.host;
-  const port = LOCAL_POSTGRES.port;
-
-  const credentialsValid = await canConnectWithManagedCredentials(LOCAL_POSTGRES);
-  if (credentialsValid) {
-    console.log('[dev-runner-local] PostgreSQL already running, skipping local setup');
-    await setupPostgresDatabase();
-    return null;
-  }
-
-  throw new Error(
-    `[dev-runner-local] Local PostgreSQL required. Start Postgres on ${host}:${port} with user=${LOCAL_POSTGRES.user} password=${LOCAL_POSTGRES.password} db=${LOCAL_POSTGRES.database}.`
-  );
-}
-
-async function setupPostgresDatabase() {
-  try {
-    const { Client } = require('pg');
-    const client = new Client({
-      host: LOCAL_POSTGRES.host,
-      port: LOCAL_POSTGRES.port,
-      user: 'postgres',
-      password: LOCAL_POSTGRES.password,
-      database: 'postgres'
-    });
-=======
 function ensureDockerAvailable() {
   try {
     const { status } = spawnSync('docker', ['info'], { stdio: 'ignore' });
@@ -331,7 +227,6 @@
 async function setupLocalPostgres({ dockerAvailable }) {
   const host = LOCAL_POSTGRES.host;
   const port = LOCAL_POSTGRES.port;
->>>>>>> f8ea5f7c
 
   if (await isPortAvailable(port, host)) {
     if (dockerAvailable) {
@@ -370,36 +265,7 @@
   return null;
 }
 
-<<<<<<< HEAD
-async function waitForPostgresReady({ attempts = 10, delayMs = 500 } = {}) {
-  let lastError;
-  for (let i = 0; i < attempts; i += 1) {
-    try {
-      const { Client } = require('pg');
-      const client = new Client({
-        host: LOCAL_POSTGRES.host,
-        port: LOCAL_POSTGRES.port,
-        user: 'postgres',
-        password: LOCAL_POSTGRES.password,
-        database: 'postgres'
-      });
-      await client.connect();
-      await client.end().catch(() => {});
-      return;
-    } catch (err) {
-      lastError = err;
-      await sleep(delayMs);
-    }
-  }
-  if (lastError) {
-    throw lastError;
-  }
-}
-
-async function setupLocalRedis() {
-=======
 async function setupLocalRedis({ dockerAvailable }) {
->>>>>>> f8ea5f7c
   try {
     await waitForPort(LOCAL_REDIS.host, LOCAL_REDIS.port, 1000, 'Redis');
     console.log(`[dev-runner-local] Using Redis at ${LOCAL_REDIS.host}:${LOCAL_REDIS.port}.`);
@@ -415,241 +281,14 @@
   }
 }
 
-async function ensureMinioBuckets() {
-  if (LOCAL_MINIO.buckets.length === 0) {
-    return;
-  }
-
-  if (!dockerImageExists(LOCAL_MINIO.mcImage)) {
-    throw new Error(
-      `[dev-runner-local] MinIO client image ${LOCAL_MINIO.mcImage} not found locally. Run "docker pull ${LOCAL_MINIO.mcImage}" or set APPHUB_DEV_MINIO_SKIP=1 to skip managed MinIO.`
-    );
-  }
-
-  const encodedUser = encodeURIComponent(LOCAL_MINIO.rootUser);
-  const encodedPassword = encodeURIComponent(LOCAL_MINIO.rootPassword);
-  const endpointEnv = `MC_HOST_local=http://${encodedUser}:${encodedPassword}@${LOCAL_MINIO.host}:${LOCAL_MINIO.apiPort}`;
-
-  for (const bucket of LOCAL_MINIO.buckets) {
-    const result = spawnSync(
-      'docker',
-      [
-        'run',
-        '--rm',
-        '--network',
-        `container:${LOCAL_MINIO.containerName}`,
-        '-e',
-        endpointEnv,
-        LOCAL_MINIO.mcImage,
-        'mb',
-        '--ignore-existing',
-        `local/${bucket}`
-      ],
-      { stdio: 'inherit' }
-    );
-
-    if (typeof result.status === 'number' && result.status !== 0) {
-      throw new Error(`[dev-runner-local] Failed to provision MinIO bucket ${bucket}`);
-    }
-  }
-
-  if (LOCAL_MINIO.buckets.includes('apphub-job-bundles')) {
-    const policy = spawnSync(
-      'docker',
-      [
-        'run',
-        '--rm',
-        '--network',
-        `container:${LOCAL_MINIO.containerName}`,
-        '-e',
-        endpointEnv,
-        LOCAL_MINIO.mcImage,
-        'anonymous',
-        'set',
-        'download',
-        'local/apphub-job-bundles'
-      ],
-      { stdio: 'ignore' }
-    );
-    if (typeof policy.status === 'number' && policy.status !== 0) {
-      console.warn('[dev-runner-local] Failed to enable anonymous download policy for job bundles (non-fatal).');
-    }
-  }
-}
-
-async function setupLocalMinio({ dockerAvailable }) {
-  const skipMinio = parseBooleanFlag(process.env.APPHUB_DEV_MINIO_SKIP);
-  if (skipMinio) {
-    console.log('[dev-runner-local] Skipping MinIO because APPHUB_DEV_MINIO_SKIP is set.');
-    return null;
-  }
-
-  const apiAvailable = await isPortAvailable(LOCAL_MINIO.apiPort, LOCAL_MINIO.host);
-  const consoleAvailable = await isPortAvailable(LOCAL_MINIO.consolePort, LOCAL_MINIO.host);
-
-  if (!apiAvailable || !consoleAvailable) {
-    try {
-      await waitForPort(LOCAL_MINIO.host, LOCAL_MINIO.apiPort, 2000, 'MinIO');
-      console.log(
-        `[dev-runner-local] Detected MinIO on ${LOCAL_MINIO.host}:${LOCAL_MINIO.apiPort}; using existing instance.`
-      );
-      return {
-        endpoint: MINIO_API_ENDPOINT,
-        accessKeyId: LOCAL_MINIO.rootUser,
-        secretAccessKey: LOCAL_MINIO.rootPassword,
-        managed: false,
-        cleanup: async () => {}
-      };
-    } catch (err) {
-      const ports = `${LOCAL_MINIO.apiPort}/${LOCAL_MINIO.consolePort}`;
-      throw new Error(
-        `[dev-runner-local] Ports ${ports} are in use and MinIO is not responding. Free the ports, set APPHUB_DEV_MINIO_PORT/APPHUB_DEV_MINIO_CONSOLE_PORT, or export APPHUB_DEV_MINIO_SKIP=1 to skip MinIO.`
-      );
-    }
-  }
-
-  if (!dockerAvailable) {
-    throw new Error(
-      '[dev-runner-local] Docker CLI unavailable. Install Docker or set APPHUB_DEV_MINIO_SKIP=1 to disable the managed MinIO instance.'
-    );
-  }
-
-  if (!dockerImageExists(LOCAL_MINIO.image)) {
-    throw new Error(
-      `[dev-runner-local] MinIO image ${LOCAL_MINIO.image} not found locally. Run "docker pull ${LOCAL_MINIO.image}" or set APPHUB_DEV_MINIO_SKIP=1 to skip the managed instance.`
-    );
-  }
-
-  await fsPromises.mkdir(LOCAL_MINIO.dataDir, { recursive: true });
-
-  const containerAlreadyRunning = dockerContainerRunning(LOCAL_MINIO.containerName);
-  const containerExists = containerAlreadyRunning || dockerContainerExists(LOCAL_MINIO.containerName);
-  let manageContainer = false;
-
-  if (containerAlreadyRunning) {
-    console.log(`[dev-runner-local] Reusing running MinIO container ${LOCAL_MINIO.containerName}.`);
-  } else if (containerExists) {
-    console.log(`[dev-runner-local] Starting existing MinIO container ${LOCAL_MINIO.containerName}...`);
-    const startResult = spawnSync('docker', ['start', LOCAL_MINIO.containerName], { stdio: 'inherit' });
-    if (typeof startResult.status === 'number' && startResult.status !== 0) {
-      throw new Error(`[dev-runner-local] Failed to start MinIO container ${LOCAL_MINIO.containerName}`);
-    }
-    manageContainer = true;
-  } else {
-    console.log('[dev-runner-local] Launching managed MinIO container...');
-    const runArgs = [
-      'run',
-      '--detach',
-      '--name',
-      LOCAL_MINIO.containerName,
-      '-p',
-      `${LOCAL_MINIO.apiPort}:9000`,
-      '-p',
-      `${LOCAL_MINIO.consolePort}:9001`,
-      '-e',
-      `MINIO_ROOT_USER=${LOCAL_MINIO.rootUser}`,
-      '-e',
-      `MINIO_ROOT_PASSWORD=${LOCAL_MINIO.rootPassword}`,
-      '-v',
-      `${LOCAL_MINIO.dataDir}:/data`,
-      LOCAL_MINIO.image,
-      'server',
-      '/data',
-      '--address',
-      ':9000',
-      '--console-address',
-      ':9001'
-    ];
-    const run = spawnSync('docker', runArgs, { encoding: 'utf8', timeout: 30000 });
-    if (typeof run.status !== 'number' || run.status !== 0) {
-      const stderr = run.stderr?.trim();
-      const stdout = run.stdout?.trim();
-      throw new Error(`[dev-runner-local] Failed to start MinIO container: ${stderr || stdout || 'unknown error'}`);
-    }
-    manageContainer = true;
-  }
-
-  await waitForPort(LOCAL_MINIO.host, LOCAL_MINIO.apiPort, 20000, 'MinIO');
-
-  await ensureMinioBuckets();
-
-  console.log(`[dev-runner-local] MinIO ready at ${MINIO_API_ENDPOINT}.`);
-
-  return {
-    managed: manageContainer,
-    endpoint: MINIO_API_ENDPOINT,
-    accessKeyId: LOCAL_MINIO.rootUser,
-    secretAccessKey: LOCAL_MINIO.rootPassword,
-    cleanup: async () => {
-      if (!manageContainer) {
-        return;
-      }
-      spawnSync('docker', ['stop', '-t', '5', LOCAL_MINIO.containerName], { stdio: 'ignore' });
-      spawnSync('docker', ['rm', '-f', LOCAL_MINIO.containerName], { stdio: 'ignore' });
-    }
-  };
-}
-
 function sleep(ms) {
   return new Promise((resolve) => setTimeout(resolve, ms));
-}
-
-async function bootstrapObservatoryModule(env) {
-  if (parseBooleanFlag(process.env.APPHUB_DEV_SKIP_OBSERVATORY_LOAD)) {
-    console.log('[dev-runner-local] Skipping observatory bootstrap (APPHUB_DEV_SKIP_OBSERVATORY_LOAD set).');
-    return;
-  }
-
-  const coreUrl = (env.APPHUB_CORE_URL ?? 'http://127.0.0.1:4000').trim();
-  let host = '127.0.0.1';
-  let port = 4000;
-  try {
-    const parsed = new URL(coreUrl);
-    host = parsed.hostname || host;
-    port = parsed.port ? Number(parsed.port) : port;
-  } catch {
-    // ignore parse errors
-  }
-
-  try {
-    await waitForPort(host, port, 120000, 'Core API');
-  } catch (err) {
-    console.warn('[dev-runner-local] Core API unavailable; skipping observatory bootstrap.', err?.message ?? err);
-    return;
-  }
-
-  console.log('[dev-runner-local] Loading observatory module (dev:observatory)...');
-  const result = spawnSync('node', ['scripts/dev-load-observatory.mjs'], {
-    cwd: ROOT_DIR,
-    stdio: 'inherit',
-    env
-  });
-
-  if (result.error) {
-    console.warn('[dev-runner-local] Observatory bootstrap failed to start:', result.error.message ?? result.error);
-    return;
-  }
-  if (typeof result.status === 'number' && result.status !== 0) {
-    console.warn(`[dev-runner-local] Observatory bootstrap exited with code ${result.status}.`);
-  } else {
-    console.log('[dev-runner-local] Observatory module ready.');
-  }
 }
 
 async function setupLocalClickhouse({ dockerAvailable }) {
   if (parseBooleanFlag(process.env.APPHUB_DEV_CLICKHOUSE_SKIP)) {
     console.log('[dev-runner-local] Skipping local ClickHouse because APPHUB_DEV_CLICKHOUSE_SKIP is set.');
     return null;
-  }
-
-  const conflictingPorts = new Set([LOCAL_MINIO.apiPort, LOCAL_MINIO.consolePort]);
-  if (conflictingPorts.has(LOCAL_CLICKHOUSE.nativePort)) {
-    const fallbackStart = LOCAL_MINIO.consolePort + 1;
-    const newPort = await findAvailablePort(fallbackStart, LOCAL_CLICKHOUSE.host);
-    console.log(
-      `[dev-runner-local] Adjusted ClickHouse native port to ${newPort} to avoid conflict with MinIO ports ${LOCAL_MINIO.apiPort}/${LOCAL_MINIO.consolePort}.`
-    );
-    LOCAL_CLICKHOUSE.nativePort = newPort;
   }
 
   const explicitHost = process.env.TIMESTORE_CLICKHOUSE_HOST?.trim();
@@ -670,13 +309,6 @@
   if (!dockerAvailable) {
     throw new Error(
       '[dev-runner-local] Docker CLI unavailable. Install Docker or point TIMESTORE_CLICKHOUSE_HOST at an existing ClickHouse endpoint.'
-    );
-  }
-
-  const imageCheck = spawnSync('docker', ['image', 'inspect', DEFAULT_CLICKHOUSE_IMAGE], { encoding: 'utf8', timeout: 5000 });
-  if (imageCheck.status !== 0) {
-    throw new Error(
-      `[dev-runner-local] ClickHouse image ${DEFAULT_CLICKHOUSE_IMAGE} not found locally. Run "docker pull ${DEFAULT_CLICKHOUSE_IMAGE}" or set APPHUB_DEV_CLICKHOUSE_SKIP=1 to manage ClickHouse yourself.`
     );
   }
 
@@ -714,13 +346,8 @@
 
   args.push(DEFAULT_CLICKHOUSE_IMAGE);
 
-  const run = spawnSync('docker', args, { encoding: 'utf8', timeout: 30000 });
+  const run = spawnSync('docker', args, { encoding: 'utf8' });
   if (typeof run.status !== 'number' || run.status !== 0) {
-    if (run.error?.code === 'ETIMEDOUT') {
-      throw new Error(
-        `[dev-runner-local] Timed out starting ClickHouse container. Pre-pull ${DEFAULT_CLICKHOUSE_IMAGE} or set APPHUB_DEV_CLICKHOUSE_SKIP=1 to skip the managed instance.`
-      );
-    }
     const stderr = run.stderr?.trim();
     const stdout = run.stdout?.trim();
     throw new Error(
@@ -832,7 +459,7 @@
   },
   {
     name: 'frontend',
-    command: 'npm run dev --workspace @apphub/frontend -- --host 127.0.0.1 --port 5173 --strictPort'
+    command: 'npm run dev --workspace @apphub/frontend'
   }
 ];
 
@@ -859,46 +486,27 @@
   const localServices = [];
 
   try {
-<<<<<<< HEAD
+    const pgService = await setupLocalPostgres({ dockerAvailable });
+    if (pgService) {
+      localServices.push(pgService);
+    }
+
+    if (skipRedis) {
+      console.log('[dev-runner-local] Using Redis detected during preflight.');
+    }
+    const redisService = await setupLocalRedis({ dockerAvailable });
+    if (redisService) {
+      localServices.push(redisService);
+    }
+
     const clickhouseService = await setupLocalClickhouse({ dockerAvailable });
     if (clickhouseService) {
       localServices.push(clickhouseService);
     }
 
-    const minioService = await setupLocalMinio({ dockerAvailable });
-    const useMinio = Boolean(minioService);
-    if (minioService) {
-      localServices.push(minioService);
-    }
-
-=======
->>>>>>> f8ea5f7c
-    const pgService = await setupLocalPostgres({ dockerAvailable });
-    if (pgService) {
-      localServices.push(pgService);
-    }
-
-    if (skipRedis) {
-      console.log('[dev-runner-local] Using Redis detected during preflight.');
-    }
-    const redisService = await setupLocalRedis({ dockerAvailable });
-    if (redisService) {
-      localServices.push(redisService);
-    }
-
-    const clickhouseService = await setupLocalClickhouse({ dockerAvailable });
-    if (clickhouseService) {
-      localServices.push(clickhouseService);
-    }
-
     const defaultDatabaseUrl = buildDatabaseUrl();
 
     const baseEnv = { ...process.env };
-    const setDefaultEnv = (key, value) => {
-      if (typeof baseEnv[key] !== 'string' || baseEnv[key].trim() === '') {
-        baseEnv[key] = value;
-      }
-    };
 
     if (!baseEnv.NODE_ENV) {
       baseEnv.NODE_ENV = 'development';
@@ -908,21 +516,6 @@
     }
     if (!baseEnv.APPHUB_SESSION_SECRET || baseEnv.APPHUB_SESSION_SECRET.trim() === '') {
       baseEnv.APPHUB_SESSION_SECRET = 'dev-session-secret';
-    }
-    if (!baseEnv.APPHUB_CORE_URL || baseEnv.APPHUB_CORE_URL.trim() === '') {
-      baseEnv.APPHUB_CORE_URL = 'http://127.0.0.1:4000';
-    }
-    if (!baseEnv.TZ || baseEnv.TZ.trim() === '') {
-      baseEnv.TZ = 'Etc/UTC';
-    }
-    if (!baseEnv.PGTZ || baseEnv.PGTZ.trim() === '') {
-      baseEnv.PGTZ = 'Etc/UTC';
-    }
-    if (!baseEnv.APPHUB_FRONTEND_PUBLIC_URL || baseEnv.APPHUB_FRONTEND_PUBLIC_URL.trim() === '') {
-      baseEnv.APPHUB_FRONTEND_PUBLIC_URL = 'http://localhost:5173';
-    }
-    if (!baseEnv.APPHUB_FRONTEND_INTERNAL_URL || baseEnv.APPHUB_FRONTEND_INTERNAL_URL.trim() === '') {
-      baseEnv.APPHUB_FRONTEND_INTERNAL_URL = 'http://127.0.0.1:5173';
     }
 
     baseEnv.DATABASE_URL = baseEnv.DATABASE_URL ?? defaultDatabaseUrl;
@@ -955,53 +548,14 @@
     scratchPrefixes.add(LOCAL_STORAGE.scratchDir);
     baseEnv.APPHUB_SCRATCH_PREFIXES = Array.from(scratchPrefixes).join(':');
 
-    if (useMinio) {
-      setDefaultEnv('APPHUB_BUNDLE_STORAGE_BACKEND', 's3');
-      setDefaultEnv('APPHUB_BUNDLE_STORAGE_BUCKET', 'apphub-job-bundles');
-      setDefaultEnv('APPHUB_BUNDLE_STORAGE_ENDPOINT', minioService.endpoint);
-      setDefaultEnv('APPHUB_BUNDLE_STORAGE_REGION', 'us-east-1');
-      setDefaultEnv('APPHUB_BUNDLE_STORAGE_FORCE_PATH_STYLE', 'true');
-      setDefaultEnv('APPHUB_BUNDLE_STORAGE_ACCESS_KEY_ID', minioService.accessKeyId);
-      setDefaultEnv('APPHUB_BUNDLE_STORAGE_SECRET_ACCESS_KEY', minioService.secretAccessKey);
-
-      setDefaultEnv('APPHUB_JOB_BUNDLE_STORAGE_BACKEND', 's3');
-      setDefaultEnv('APPHUB_JOB_BUNDLE_S3_BUCKET', 'apphub-job-bundles');
-      setDefaultEnv('APPHUB_JOB_BUNDLE_S3_ENDPOINT', minioService.endpoint);
-      setDefaultEnv('APPHUB_JOB_BUNDLE_S3_REGION', 'us-east-1');
-      setDefaultEnv('APPHUB_JOB_BUNDLE_S3_FORCE_PATH_STYLE', 'true');
-      setDefaultEnv(
-        'APPHUB_JOB_BUNDLE_S3_ACCESS_KEY_ID',
-        baseEnv.APPHUB_BUNDLE_STORAGE_ACCESS_KEY_ID ?? minioService.accessKeyId
-      );
-      setDefaultEnv(
-        'APPHUB_JOB_BUNDLE_S3_SECRET_ACCESS_KEY',
-        baseEnv.APPHUB_BUNDLE_STORAGE_SECRET_ACCESS_KEY ?? minioService.secretAccessKey
-      );
-
-      setDefaultEnv('TIMESTORE_STORAGE_DRIVER', 's3');
-      setDefaultEnv('TIMESTORE_S3_BUCKET', 'apphub-timestore');
-      setDefaultEnv('TIMESTORE_S3_ENDPOINT', minioService.endpoint);
-      setDefaultEnv('TIMESTORE_S3_REGION', 'us-east-1');
-      setDefaultEnv('TIMESTORE_S3_FORCE_PATH_STYLE', 'true');
-      setDefaultEnv(
-        'TIMESTORE_S3_ACCESS_KEY_ID',
-        baseEnv.APPHUB_BUNDLE_STORAGE_ACCESS_KEY_ID ?? minioService.accessKeyId
-      );
-      setDefaultEnv(
-        'TIMESTORE_S3_SECRET_ACCESS_KEY',
-        baseEnv.APPHUB_BUNDLE_STORAGE_SECRET_ACCESS_KEY ?? minioService.secretAccessKey
-      );
-    } else {
-      baseEnv.APPHUB_BUNDLE_STORAGE_BACKEND = 'local';
-      baseEnv.APPHUB_BUNDLE_STORAGE_PATH = path.join(LOCAL_STORAGE.baseDir, 'apphub-job-bundles');
-
-      baseEnv.APPHUB_JOB_BUNDLE_STORAGE_BACKEND = 'local';
-      baseEnv.APPHUB_JOB_BUNDLE_LOCAL_PATH = path.join(LOCAL_STORAGE.baseDir, 'apphub-job-bundles');
-
-      baseEnv.TIMESTORE_STORAGE_DRIVER = 'local';
-      baseEnv.TIMESTORE_LOCAL_PATH = path.join(LOCAL_STORAGE.baseDir, 'apphub-timestore');
-    }
-
+    baseEnv.APPHUB_BUNDLE_STORAGE_BACKEND = 'local';
+    baseEnv.APPHUB_BUNDLE_STORAGE_PATH = path.join(LOCAL_STORAGE.baseDir, 'apphub-job-bundles');
+
+    baseEnv.APPHUB_JOB_BUNDLE_STORAGE_BACKEND = 'local';
+    baseEnv.APPHUB_JOB_BUNDLE_LOCAL_PATH = path.join(LOCAL_STORAGE.baseDir, 'apphub-job-bundles');
+
+    baseEnv.TIMESTORE_STORAGE_DRIVER = 'local';
+    baseEnv.TIMESTORE_LOCAL_PATH = path.join(LOCAL_STORAGE.baseDir, 'apphub-timestore');
     if (!baseEnv.TIMESTORE_CLICKHOUSE_HOST || baseEnv.TIMESTORE_CLICKHOUSE_HOST.trim() === '' || baseEnv.TIMESTORE_CLICKHOUSE_HOST === 'clickhouse') {
       baseEnv.TIMESTORE_CLICKHOUSE_HOST = LOCAL_CLICKHOUSE.host;
     }
@@ -1032,60 +586,28 @@
       baseEnv.OBSERVATORY_FILESTORE_BASE_URL = baseEnv.APPHUB_FILESTORE_BASE_URL;
     }
     if (!baseEnv.OBSERVATORY_FILESTORE_BACKEND_KEY || baseEnv.OBSERVATORY_FILESTORE_BACKEND_KEY.trim() === '') {
-      baseEnv.OBSERVATORY_FILESTORE_BACKEND_KEY = useMinio ? 'observatory-s3' : 'observatory-local';
-    }
-    if (useMinio) {
-      setDefaultEnv('FILESTORE_AUTOPROVISION_BACKEND_KIND', 's3');
-      setDefaultEnv('FILESTORE_AUTOPROVISION_S3_BUCKET', 'apphub-filestore');
-      setDefaultEnv('FILESTORE_AUTOPROVISION_S3_ENDPOINT', minioService.endpoint);
-      setDefaultEnv('FILESTORE_AUTOPROVISION_S3_REGION', 'us-east-1');
-      setDefaultEnv('FILESTORE_AUTOPROVISION_S3_FORCE_PATH_STYLE', 'true');
-      setDefaultEnv(
-        'FILESTORE_AUTOPROVISION_S3_ACCESS_KEY_ID',
-        baseEnv.APPHUB_BUNDLE_STORAGE_ACCESS_KEY_ID ?? minioService.accessKeyId
-      );
-      setDefaultEnv(
-        'FILESTORE_AUTOPROVISION_S3_SECRET_ACCESS_KEY',
-        baseEnv.APPHUB_BUNDLE_STORAGE_SECRET_ACCESS_KEY ?? minioService.secretAccessKey
-      );
-      setDefaultEnv('OBSERVATORY_FILESTORE_DEFAULT_KEY', baseEnv.OBSERVATORY_FILESTORE_BACKEND_KEY);
-      setDefaultEnv('FILESTORE_AUTOPROVISION_MOUNT_KEY', baseEnv.OBSERVATORY_FILESTORE_BACKEND_KEY);
-      setDefaultEnv('FILESTORE_AUTOPROVISION_DISPLAY_NAME', 'Observatory (S3)');
-      setDefaultEnv('FILESTORE_AUTOPROVISION_DESCRIPTION', 'S3-backed filestore mount for the observatory demo.');
-      setDefaultEnv('OBSERVATORY_FILESTORE_S3_BUCKET', 'apphub-filestore');
-      setDefaultEnv('OBSERVATORY_FILESTORE_S3_ENDPOINT', minioService.endpoint);
-      setDefaultEnv('OBSERVATORY_FILESTORE_S3_REGION', 'us-east-1');
-      setDefaultEnv('OBSERVATORY_FILESTORE_S3_FORCE_PATH_STYLE', 'true');
-      setDefaultEnv(
-        'OBSERVATORY_FILESTORE_S3_ACCESS_KEY_ID',
-        baseEnv.APPHUB_BUNDLE_STORAGE_ACCESS_KEY_ID ?? minioService.accessKeyId
-      );
-      setDefaultEnv(
-        'OBSERVATORY_FILESTORE_S3_SECRET_ACCESS_KEY',
-        baseEnv.APPHUB_BUNDLE_STORAGE_SECRET_ACCESS_KEY ?? minioService.secretAccessKey
-      );
-    } else {
-      if (!baseEnv.FILESTORE_AUTOPROVISION_BACKEND_KIND || baseEnv.FILESTORE_AUTOPROVISION_BACKEND_KIND.trim() === '') {
-        baseEnv.FILESTORE_AUTOPROVISION_BACKEND_KIND = 'local';
-      }
-      if (!baseEnv.FILESTORE_AUTOPROVISION_LOCAL_ROOT || baseEnv.FILESTORE_AUTOPROVISION_LOCAL_ROOT.trim() === '') {
-        baseEnv.FILESTORE_AUTOPROVISION_LOCAL_ROOT = filestoreRoot;
-      }
-      if (!baseEnv.OBSERVATORY_FILESTORE_LOCAL_ROOT || baseEnv.OBSERVATORY_FILESTORE_LOCAL_ROOT.trim() === '') {
-        baseEnv.OBSERVATORY_FILESTORE_LOCAL_ROOT = filestoreRoot;
-      }
-      if (!baseEnv.OBSERVATORY_FILESTORE_DEFAULT_KEY || baseEnv.OBSERVATORY_FILESTORE_DEFAULT_KEY.trim() === '') {
-        baseEnv.OBSERVATORY_FILESTORE_DEFAULT_KEY = baseEnv.OBSERVATORY_FILESTORE_BACKEND_KEY;
-      }
-      if (!baseEnv.FILESTORE_AUTOPROVISION_MOUNT_KEY || baseEnv.FILESTORE_AUTOPROVISION_MOUNT_KEY.trim() === '') {
-        baseEnv.FILESTORE_AUTOPROVISION_MOUNT_KEY = baseEnv.OBSERVATORY_FILESTORE_BACKEND_KEY;
-      }
-      if (!baseEnv.FILESTORE_AUTOPROVISION_DISPLAY_NAME || baseEnv.FILESTORE_AUTOPROVISION_DISPLAY_NAME.trim() === '') {
-        baseEnv.FILESTORE_AUTOPROVISION_DISPLAY_NAME = 'Observatory (Local)';
-      }
-      if (!baseEnv.FILESTORE_AUTOPROVISION_DESCRIPTION || baseEnv.FILESTORE_AUTOPROVISION_DESCRIPTION.trim() === '') {
-        baseEnv.FILESTORE_AUTOPROVISION_DESCRIPTION = 'Local filesystem backend for the observatory demo.';
-      }
+      baseEnv.OBSERVATORY_FILESTORE_BACKEND_KEY = 'observatory-local';
+    }
+    if (!baseEnv.FILESTORE_AUTOPROVISION_BACKEND_KIND || baseEnv.FILESTORE_AUTOPROVISION_BACKEND_KIND.trim() === '') {
+      baseEnv.FILESTORE_AUTOPROVISION_BACKEND_KIND = 'local';
+    }
+    if (!baseEnv.FILESTORE_AUTOPROVISION_LOCAL_ROOT || baseEnv.FILESTORE_AUTOPROVISION_LOCAL_ROOT.trim() === '') {
+      baseEnv.FILESTORE_AUTOPROVISION_LOCAL_ROOT = filestoreRoot;
+    }
+    if (!baseEnv.OBSERVATORY_FILESTORE_LOCAL_ROOT || baseEnv.OBSERVATORY_FILESTORE_LOCAL_ROOT.trim() === '') {
+      baseEnv.OBSERVATORY_FILESTORE_LOCAL_ROOT = filestoreRoot;
+    }
+    if (!baseEnv.OBSERVATORY_FILESTORE_DEFAULT_KEY || baseEnv.OBSERVATORY_FILESTORE_DEFAULT_KEY.trim() === '') {
+      baseEnv.OBSERVATORY_FILESTORE_DEFAULT_KEY = baseEnv.OBSERVATORY_FILESTORE_BACKEND_KEY;
+    }
+    if (!baseEnv.FILESTORE_AUTOPROVISION_MOUNT_KEY || baseEnv.FILESTORE_AUTOPROVISION_MOUNT_KEY.trim() === '') {
+      baseEnv.FILESTORE_AUTOPROVISION_MOUNT_KEY = baseEnv.OBSERVATORY_FILESTORE_BACKEND_KEY;
+    }
+    if (!baseEnv.FILESTORE_AUTOPROVISION_DISPLAY_NAME || baseEnv.FILESTORE_AUTOPROVISION_DISPLAY_NAME.trim() === '') {
+      baseEnv.FILESTORE_AUTOPROVISION_DISPLAY_NAME = 'Observatory (Local)';
+    }
+    if (!baseEnv.FILESTORE_AUTOPROVISION_DESCRIPTION || baseEnv.FILESTORE_AUTOPROVISION_DESCRIPTION.trim() === '') {
+      baseEnv.FILESTORE_AUTOPROVISION_DESCRIPTION = 'Local filesystem backend for the observatory demo.';
     }
 
     baseEnv.APPHUB_STREAMING_ENABLED = 'true';
@@ -1176,9 +698,6 @@
     });
 
     const { commands: spawned, result } = controller;
-    bootstrapObservatoryModule(baseEnv).catch((err) => {
-      console.warn('[dev-runner-local] Observatory bootstrap failed:', err?.message ?? err);
-    });
     const stopMonitor = startResourceMonitor({ prefix: 'dev-runner-local', commands: spawned });
 
     for (const command of spawned) {
