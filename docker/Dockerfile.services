# syntax=docker/dockerfile:1.9

FROM node:24 AS workspace-deps
WORKDIR /app

ARG TARGETPLATFORM

COPY package.json package-lock.json ./
COPY tsconfig.json tsconfig.json
COPY tsconfig.base.json tsconfig.base.json

COPY apps/frontend/package.json apps/frontend/
COPY apps/website/package.json apps/website/
COPY apps/cli/package.json apps/cli/
COPY apps/cli/package-lock.json apps/cli/
COPY services/core/package.json services/core/
COPY services/metastore/package.json services/metastore/
COPY services/timestore/package.json services/timestore/
COPY services/filestore/package.json services/filestore/
COPY packages/shared/package.json packages/shared/
COPY packages/filestore-client/package.json packages/filestore-client/
COPY packages/event-bus/package.json packages/event-bus/
COPY packages/filestore-cli/package.json packages/filestore-cli/
COPY packages/docker-mock/package.json packages/docker-mock/
COPY packages/kubectl-mock/package.json packages/kubectl-mock/
RUN --mount=type=cache,id=npm-${TARGETPLATFORM},target=/root/.npm npm ci

ARG OPTIONAL_DEPS_SHOULD_FAIL=true

RUN set -eux; \
    install_optional() { \
      parent_pkg="$1"; \
      optional_pkg="$2"; \
      dest_dir="${3:-node_modules/${optional_pkg}}"; \
      if [ -d "${dest_dir}" ]; then \
        return 0; \
      fi; \
<<<<<<< HEAD
      version="$(PARENT_NAME="${parent_pkg}" OPTIONAL_NAME="${optional_pkg}" node -e "const lock = require('./package-lock.json'); const entry = lock.packages['node_modules/' + process.env.PARENT_NAME]; const version = entry && entry.optionalDependencies && entry.optionalDependencies[process.env.OPTIONAL_NAME]; if (version) { process.stdout.write(version); }")"; \
      if [ -z "${version}" ]; then \
        printf 'Skipping optional install for %s (metadata missing for %s)\n' "${optional_pkg}" "${parent_pkg}"; \
        return 0; \
=======
      version="$(PARENT_NAME="${parent_pkg}" OPTIONAL_NAME="${optional_pkg}" node -e "const lock = require('./package-lock.json'); const entry = lock.packages['node_modules/' + process.env.PARENT_NAME]; const version = entry && entry.optionalDependencies && entry.optionalDependencies[process.env.OPTIONAL_NAME]; if (version) { process.stdout.write(version); }")" || version=""; \
      if [ -z "${version}" ]; then \
        if [ "${OPTIONAL_DEPS_SHOULD_FAIL}" = "true" ]; then \
          echo "[optional-deps] Missing optional dependency metadata for ${optional_pkg}" >&2; \
          exit 1; \
        else \
          printf '[optional-deps] Skipping %s; metadata not found\n' "${optional_pkg}" >&2; \
          return 0; \
        fi; \
>>>>>>> f8ea5f7c
      fi; \
      tarball_url="https://registry.npmjs.org/${optional_pkg}/-/$(basename "${optional_pkg}")-${version}.tgz"; \
      temp_dir="$(mktemp -d)"; \
      curl -fsSL "${tarball_url}" | tar -xz -C "${temp_dir}"; \
      mkdir -p "$(dirname "${dest_dir}")"; \
      rm -rf "${dest_dir}"; \
      mv "${temp_dir}/package" "${dest_dir}"; \
      rm -rf "${temp_dir}"; \
    }; \
    case "${TARGETPLATFORM}" in \
      "linux/arm64") \
        install_optional "rollup" "@rollup/rollup-linux-arm64-gnu"; \
        install_optional "lightningcss" "lightningcss-linux-arm64-gnu"; \
        install_optional "esbuild" "@esbuild/linux-arm64"; \
        install_optional "tsx/node_modules/esbuild" "@esbuild/linux-arm64" "node_modules/tsx/node_modules/@esbuild/linux-arm64"; \
        install_optional "@tailwindcss/oxide" "@tailwindcss/oxide-linux-arm64-gnu"; \
        ;; \
      "linux/amd64") \
        install_optional "rollup" "@rollup/rollup-linux-x64-gnu"; \
        install_optional "lightningcss" "lightningcss-linux-x64-gnu"; \
        install_optional "esbuild" "@esbuild/linux-x64"; \
        install_optional "tsx/node_modules/esbuild" "@esbuild/linux-x64" "node_modules/tsx/node_modules/@esbuild/linux-x64"; \
        install_optional "@tailwindcss/oxide" "@tailwindcss/oxide-linux-x64-gnu"; \
        ;; \
    esac

FROM workspace-deps AS builder
ARG VITE_API_BASE_URL=http://localhost:4000
ARG VITE_DEMO_OPERATOR_TOKEN=
ARG VITE_STREAMING_CONSOLE_URL=http://localhost:28000
ARG VITE_MINIO_CONSOLE_URL=http://localhost:9401
ARG VITE_EXTERNAL_CONSOLES=
ENV VITE_API_BASE_URL=${VITE_API_BASE_URL}
ENV VITE_DEMO_OPERATOR_TOKEN=${VITE_DEMO_OPERATOR_TOKEN}
ENV VITE_STREAMING_CONSOLE_URL=${VITE_STREAMING_CONSOLE_URL}
ENV VITE_MINIO_CONSOLE_URL=${VITE_MINIO_CONSOLE_URL}
ENV VITE_EXTERNAL_CONSOLES=${VITE_EXTERNAL_CONSOLES}
ENV REDIS_URL=redis://redis:6379

COPY . .

RUN npm run build --workspace @apphub/core \
 && npm run build --workspace @apphub/metastore \
 && npm run build:bundle --workspace @apphub/frontend \
 && npm run build --workspace @apphub/website \
 && npm run build --workspace @apphub/timestore \
 && npm run build --workspace @apphub/filestore \
 && npm run build --workspace @apphub/filestore-client \
 && npm run build --workspace @apphub/streaming \
 && npm run build --workspace @apphub/module-toolkit \
 && npm run build --workspace @apphub/observatory-module \
 && npm run build --workspace @apphub/cli

RUN npm prune --omit=dev

ARG OPTIONAL_DEPS_SHOULD_FAIL=true

RUN set -eux; \
    install_optional() { \
      parent_pkg="$1"; \
      optional_pkg="$2"; \
      dest_dir="${3:-node_modules/${optional_pkg}}"; \
      if [ -d "${dest_dir}" ]; then \
        return 0; \
      fi; \
<<<<<<< HEAD
      version="$(PARENT_NAME="${parent_pkg}" OPTIONAL_NAME="${optional_pkg}" node -e "const lock = require('./package-lock.json'); const entry = lock.packages['node_modules/' + process.env.PARENT_NAME]; const version = entry && entry.optionalDependencies && entry.optionalDependencies[process.env.OPTIONAL_NAME]; if (version) { process.stdout.write(version); }")"; \
      if [ -z "${version}" ]; then \
        printf 'Skipping optional install for %s (metadata missing for %s)\n' "${optional_pkg}" "${parent_pkg}"; \
        return 0; \
=======
      version="$(PARENT_NAME="${parent_pkg}" OPTIONAL_NAME="${optional_pkg}" node -e "const lock = require('./package-lock.json'); const entry = lock.packages['node_modules/' + process.env.PARENT_NAME]; const version = entry && entry.optionalDependencies && entry.optionalDependencies[process.env.OPTIONAL_NAME]; if (version) { process.stdout.write(version); }")" || version=""; \
      if [ -z "${version}" ]; then \
        if [ "${OPTIONAL_DEPS_SHOULD_FAIL}" = "true" ]; then \
          echo "[optional-deps] Missing optional dependency metadata for ${optional_pkg}" >&2; \
          exit 1; \
        else \
          printf '[optional-deps] Skipping %s; metadata not found\n' "${optional_pkg}" >&2; \
          return 0; \
        fi; \
>>>>>>> f8ea5f7c
      fi; \
      tarball_url="https://registry.npmjs.org/${optional_pkg}/-/$(basename "${optional_pkg}")-${version}.tgz"; \
      temp_dir="$(mktemp -d)"; \
      curl -fsSL "${tarball_url}" | tar -xz -C "${temp_dir}"; \
      mkdir -p "$(dirname "${dest_dir}")"; \
      rm -rf "${dest_dir}"; \
      mv "${temp_dir}/package" "${dest_dir}"; \
      rm -rf "${temp_dir}"; \
    }; \
    case "${TARGETPLATFORM}" in \
      "linux/arm64") \
        install_optional "rollup" "@rollup/rollup-linux-arm64-gnu"; \
        install_optional "lightningcss" "lightningcss-linux-arm64-gnu"; \
        install_optional "esbuild" "@esbuild/linux-arm64"; \
        install_optional "tsx/node_modules/esbuild" "@esbuild/linux-arm64" "node_modules/tsx/node_modules/@esbuild/linux-arm64"; \
        install_optional "@tailwindcss/oxide" "@tailwindcss/oxide-linux-arm64-gnu"; \
        ;; \
      "linux/amd64") \
        install_optional "rollup" "@rollup/rollup-linux-x64-gnu"; \
        install_optional "lightningcss" "lightningcss-linux-x64-gnu"; \
        install_optional "esbuild" "@esbuild/linux-x64"; \
        install_optional "tsx/node_modules/esbuild" "@esbuild/linux-x64" "node_modules/tsx/node_modules/@esbuild/linux-x64"; \
        install_optional "@tailwindcss/oxide" "@tailwindcss/oxide-linux-x64-gnu"; \
        ;; \
    esac

# Remove nested node_modules copies to keep runtime layers small
RUN find services -maxdepth 2 -type d -name node_modules -prune -exec rm -rf {} + \
 && find apps -maxdepth 2 -type d -name node_modules -prune -exec rm -rf {} + \
 && find packages -maxdepth 2 -type d -name node_modules -prune -exec rm -rf {} + \
 && find modules -maxdepth 2 -type d -name node_modules -prune -exec rm -rf {} +

# Common runtime base with shared node_modules and packages
FROM node:24-slim AS runtime-base
WORKDIR /app
ENV NODE_ENV=production

ARG KUBECTL_VERSION=v1.29.3
ARG HELM_VERSION=v3.14.4

RUN set -eux; \
    apt-get update; \
    apt-get install -y --no-install-recommends bash ca-certificates curl gnupg tar gzip; \
    rm -rf /var/lib/apt/lists/*; \
    arch="$(dpkg --print-architecture)"; \
    case "${arch}" in \
      amd64) kubearch=amd64 ;; \
      arm64) kubearch=arm64 ;; \
      *) echo "Unsupported architecture: ${arch}" >&2; exit 1 ;; \
    esac; \
    curl -fsSLo /usr/local/bin/kubectl "https://dl.k8s.io/release/${KUBECTL_VERSION}/bin/linux/${kubearch}/kubectl"; \
    curl -fsSLo /tmp/kubectl.sha256 "https://dl.k8s.io/release/${KUBECTL_VERSION}/bin/linux/${kubearch}/kubectl.sha256"; \
    echo "$(cat /tmp/kubectl.sha256)  /usr/local/bin/kubectl" | sha256sum -c -; \
    chmod 0555 /usr/local/bin/kubectl; \
    rm -f /tmp/kubectl.sha256; \
    tmpdir="$(mktemp -d)"; \
    helm_archive=helm-${HELM_VERSION}-linux-${kubearch}.tar.gz; \
    curl -fsSLo "${tmpdir}/${helm_archive}" "https://get.helm.sh/${helm_archive}"; \
    curl -fsSLo "${tmpdir}/${helm_archive}.sha256sum" "https://get.helm.sh/${helm_archive}.sha256sum"; \
    (cd "${tmpdir}" && sha256sum -c ${helm_archive}.sha256sum); \
    tar -xzf "${tmpdir}/${helm_archive}" -C "${tmpdir}"; \
    install -m 0555 "${tmpdir}/linux-${kubearch}/helm" /usr/local/bin/helm; \
    rm -rf "${tmpdir}"; \
    npm install -g tsx

COPY --from=builder /app/package.json ./package.json
COPY --from=builder /app/node_modules ./node_modules
COPY --from=builder /app/packages ./packages

# AppHub bootstrap runtime
FROM runtime-base AS apphub-bootstrap-runtime
COPY --from=builder /app/scripts/apphub-bootstrap.js ./scripts/apphub-bootstrap.js
ENTRYPOINT ["node", "scripts/apphub-bootstrap.js"]

# Streaming helper runtime
FROM runtime-base AS streaming-runtime
COPY --from=builder /app/services/streaming ./services/streaming

ENTRYPOINT ["npm"]
CMD ["run", "seed:sample", "--workspace", "@apphub/streaming"]

# Core runtime (API + workers share this image)
FROM runtime-base AS core-runtime
COPY --from=builder /app/services/core ./services/core
COPY --from=builder /app/apps/cli ./apps/cli
COPY --from=builder /app/modules ./modules

RUN chmod +x /app/services/core/scripts/core-runtime-entrypoint.sh

ENTRYPOINT ["/app/services/core/scripts/core-runtime-entrypoint.sh"]
CMD ["node", "services/core/dist/server.js"]

# Metastore API runtime
FROM runtime-base AS metastore-runtime
COPY --from=builder /app/services/metastore ./services/metastore

ENTRYPOINT ["node"]
CMD ["services/metastore/dist/server.js"]

# Filestore API / worker runtime
FROM runtime-base AS filestore-runtime
COPY --from=builder /app/services/filestore ./services/filestore

ENTRYPOINT ["node"]
CMD ["services/filestore/dist/server.js"]

# Timestore API / worker runtime
FROM runtime-base AS timestore-runtime
COPY --from=builder /app/services/timestore ./services/timestore

ENTRYPOINT ["node"]
CMD ["services/timestore/dist/server.js"]

# Frontend static assets served via nginx
FROM nginx:1.27-alpine AS frontend-runtime
COPY docker/frontend.nginx.conf /etc/nginx/conf.d/default.conf
COPY --from=builder /app/apps/frontend/dist /usr/share/nginx/html

# Marketing site static assets served via nginx
FROM nginx:1.27-alpine AS website-runtime
COPY docker/website.nginx.conf /etc/nginx/conf.d/default.conf
COPY --from=builder /app/apps/website/dist /usr/share/nginx/html<|MERGE_RESOLUTION|>--- conflicted
+++ resolved
@@ -35,12 +35,6 @@
       if [ -d "${dest_dir}" ]; then \
         return 0; \
       fi; \
-<<<<<<< HEAD
-      version="$(PARENT_NAME="${parent_pkg}" OPTIONAL_NAME="${optional_pkg}" node -e "const lock = require('./package-lock.json'); const entry = lock.packages['node_modules/' + process.env.PARENT_NAME]; const version = entry && entry.optionalDependencies && entry.optionalDependencies[process.env.OPTIONAL_NAME]; if (version) { process.stdout.write(version); }")"; \
-      if [ -z "${version}" ]; then \
-        printf 'Skipping optional install for %s (metadata missing for %s)\n' "${optional_pkg}" "${parent_pkg}"; \
-        return 0; \
-=======
       version="$(PARENT_NAME="${parent_pkg}" OPTIONAL_NAME="${optional_pkg}" node -e "const lock = require('./package-lock.json'); const entry = lock.packages['node_modules/' + process.env.PARENT_NAME]; const version = entry && entry.optionalDependencies && entry.optionalDependencies[process.env.OPTIONAL_NAME]; if (version) { process.stdout.write(version); }")" || version=""; \
       if [ -z "${version}" ]; then \
         if [ "${OPTIONAL_DEPS_SHOULD_FAIL}" = "true" ]; then \
@@ -50,7 +44,6 @@
           printf '[optional-deps] Skipping %s; metadata not found\n' "${optional_pkg}" >&2; \
           return 0; \
         fi; \
->>>>>>> f8ea5f7c
       fi; \
       tarball_url="https://registry.npmjs.org/${optional_pkg}/-/$(basename "${optional_pkg}")-${version}.tgz"; \
       temp_dir="$(mktemp -d)"; \
@@ -116,12 +109,6 @@
       if [ -d "${dest_dir}" ]; then \
         return 0; \
       fi; \
-<<<<<<< HEAD
-      version="$(PARENT_NAME="${parent_pkg}" OPTIONAL_NAME="${optional_pkg}" node -e "const lock = require('./package-lock.json'); const entry = lock.packages['node_modules/' + process.env.PARENT_NAME]; const version = entry && entry.optionalDependencies && entry.optionalDependencies[process.env.OPTIONAL_NAME]; if (version) { process.stdout.write(version); }")"; \
-      if [ -z "${version}" ]; then \
-        printf 'Skipping optional install for %s (metadata missing for %s)\n' "${optional_pkg}" "${parent_pkg}"; \
-        return 0; \
-=======
       version="$(PARENT_NAME="${parent_pkg}" OPTIONAL_NAME="${optional_pkg}" node -e "const lock = require('./package-lock.json'); const entry = lock.packages['node_modules/' + process.env.PARENT_NAME]; const version = entry && entry.optionalDependencies && entry.optionalDependencies[process.env.OPTIONAL_NAME]; if (version) { process.stdout.write(version); }")" || version=""; \
       if [ -z "${version}" ]; then \
         if [ "${OPTIONAL_DEPS_SHOULD_FAIL}" = "true" ]; then \
@@ -131,7 +118,6 @@
           printf '[optional-deps] Skipping %s; metadata not found\n' "${optional_pkg}" >&2; \
           return 0; \
         fi; \
->>>>>>> f8ea5f7c
       fi; \
       tarball_url="https://registry.npmjs.org/${optional_pkg}/-/$(basename "${optional_pkg}")-${version}.tgz"; \
       temp_dir="$(mktemp -d)"; \
@@ -147,14 +133,12 @@
         install_optional "lightningcss" "lightningcss-linux-arm64-gnu"; \
         install_optional "esbuild" "@esbuild/linux-arm64"; \
         install_optional "tsx/node_modules/esbuild" "@esbuild/linux-arm64" "node_modules/tsx/node_modules/@esbuild/linux-arm64"; \
-        install_optional "@tailwindcss/oxide" "@tailwindcss/oxide-linux-arm64-gnu"; \
         ;; \
       "linux/amd64") \
         install_optional "rollup" "@rollup/rollup-linux-x64-gnu"; \
         install_optional "lightningcss" "lightningcss-linux-x64-gnu"; \
         install_optional "esbuild" "@esbuild/linux-x64"; \
         install_optional "tsx/node_modules/esbuild" "@esbuild/linux-x64" "node_modules/tsx/node_modules/@esbuild/linux-x64"; \
-        install_optional "@tailwindcss/oxide" "@tailwindcss/oxide-linux-x64-gnu"; \
         ;; \
     esac
 
