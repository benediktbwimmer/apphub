--- conflicted
+++ resolved
@@ -132,15 +132,12 @@
 WORKFLOW_FAILURE_ALERT_WINDOW_MINUTES=15               # Sliding window (minutes) for workflow failure alert evaluation
 WORKFLOW_ALERT_WEBHOOK_URL=                            # Optional webhook invoked when workflow alerts trigger
 WORKFLOW_ALERT_WEBHOOK_TOKEN=                          # Bearer token supplied with alert webhook requests (optional)
-<<<<<<< HEAD
+WORKFLOW_FANOUT_MAX_ITEMS=100                          # Global guardrail for dynamically generated fan-out children per step
+WORKFLOW_FANOUT_MAX_CONCURRENCY=10                     # Maximum number of fan-out children executed in parallel
 APPHUB_CODEX_CLI=codex                                 # Path to the Codex CLI executable (default assumes codex on PATH)
 APPHUB_CODEX_EXEC_OPTS=                                # Additional arguments appended before running `codex exec`
 APPHUB_CODEX_DEBUG_WORKSPACES=0                        # Set to 1 to retain Codex workspaces for inspection
 APPHUB_CODEX_MOCK_DIR=                                 # Directory containing workflow.json/job.json fixtures for deterministic runs
-=======
-WORKFLOW_FANOUT_MAX_ITEMS=100                          # Global guardrail for dynamically generated fan-out children per step
-WORKFLOW_FANOUT_MAX_CONCURRENCY=10                     # Maximum number of fan-out children executed in parallel
->>>>>>> 4cb074dc
 ```
 
 ### Running the Codex CLI from macOS hosts
