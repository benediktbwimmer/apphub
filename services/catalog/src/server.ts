import Fastify, { type FastifyReply, type FastifyRequest } from 'fastify';
import cors from '@fastify/cors';
import websocket, { type SocketStream } from '@fastify/websocket';
import { Buffer } from 'node:buffer';
import { promises as fs } from 'node:fs';
import { randomUUID } from 'node:crypto';
import { z } from 'zod';
import WebSocket, { type RawData } from 'ws';
import {
  addRepository,
  getRepositoryById,
  getIngestionHistory,
  listRepositories,
  listTagSuggestions,
  setRepositoryStatus,
  ALL_INGEST_STATUSES,
  type BuildRecord,
  type RepositoryRecord,
  type RepositoryRecordWithRelevance,
  type RepositorySearchMeta,
  type RepositorySort,
  type RelevanceWeights,
  type TagKV,
  type IngestionEvent,
  type IngestStatus,
  createLaunch,
  listBuildsForRepository,
  countBuildsForRepository,
  listLaunchesForRepository,
  getLaunchById,
  requestLaunchStop,
  type LaunchRecord,
  type LaunchEnvVar,
  getBuildById,
  createBuild,
  failLaunch,
  listServices,
  getServiceBySlug,
  upsertService,
  setServiceStatus,
  nukeCatalogDatabase,
  type ServiceRecord,
  type ServiceStatusUpdate,
  type ServiceUpsertInput,
  listJobDefinitions,
  createJobDefinition,
  getJobDefinitionBySlug,
  listJobRunsForDefinition,
  createJobRun,
  getJobRunById,
  completeJobRun,
  getJobBundleVersion,
  listWorkflowDefinitions,
  createWorkflowDefinition,
  updateWorkflowDefinition,
  getWorkflowDefinitionBySlug,
  createWorkflowRun,
  listWorkflowRunsForDefinition,
  getWorkflowRunById,
  updateWorkflowRun,
  listWorkflowRunSteps,
  type JobDefinitionRecord,
  type JobRunRecord,
  type JobBundleRecord,
  type JobBundleVersionRecord,
  type WorkflowDefinitionRecord,
  type WorkflowRunRecord,
  type WorkflowRunStepRecord
} from './db/index';
import type { WorkflowFanOutTemplateDefinition, WorkflowStepDefinition } from './db/types';
import {
  enqueueRepositoryIngestion,
  enqueueLaunchStart,
  enqueueLaunchStop,
  enqueueBuildJob,
  enqueueWorkflowRun,
  isInlineQueueMode
} from './queue';
import { authorizeOperatorAction, type OperatorScope } from './auth/tokens';
import { computeRunMetrics } from './observability/metrics';
import { parseEnvPort, resolveLaunchInternalPort } from './docker';
import { runLaunchStart, runLaunchStop } from './launchRunner';
import { executeJobRun } from './jobs/runtime';
import {
  publishBundleVersion,
  getBundle,
  getBundleWithVersions,
  getBundleVersionWithDownload,
  listBundles as listJobBundles,
  updateBundleVersion as updateJobBundleVersionRecord
} from './jobs/registryService';
import {
  verifyLocalBundleDownload,
  openLocalBundleArtifact,
  ensureLocalBundleExists,
  type BundleDownloadInfo
} from './jobs/bundleStorage';
import { subscribeToApphubEvents, type ApphubEvent } from './events';
import { buildDockerRunCommand } from './launchCommand';
import { initializeServiceRegistry } from './serviceRegistry';
import {
  appendServiceConfigImport,
  clearServiceConfigImports,
  previewServiceConfigImport,
  resolveServiceConfigPaths,
  DEFAULT_SERVICE_CONFIG_PATH,
  DuplicateModuleImportError
} from './serviceConfigLoader';
import {
  applyDagMetadataToSteps,
  buildWorkflowDagMetadata,
  WorkflowDagValidationError
} from './workflows/dag';
import { runCodexGeneration, type CodexGenerationMode } from './ai/codexRunner';
import { publishGeneratedBundle, type AiGeneratedBundleSuggestion } from './ai/bundlePublisher';
import {
  jobDefinitionCreateSchema,
  jobDefinitionUpdateSchema,
  jobRetryPolicySchema,
  jsonObjectSchema as sharedJsonObjectSchema,
  jsonValueSchema as sharedJsonValueSchema,
  workflowDefinitionCreateSchema,
  workflowDefinitionUpdateSchema,
  workflowServiceRequestSchema,
  workflowStepSchema,
  workflowTriggerSchema,
  type WorkflowJsonValue,
  type WorkflowStepInput,
  type WorkflowTriggerInput
} from './workflows/zodSchemas';

type SearchQuery = {
  q?: string;
  tags?: string[];
  status?: string[];
  ingestedAfter?: string;
  ingestedBefore?: string;
  sort?: RepositorySort;
  relevance?: string;
};

type JsonValue = WorkflowJsonValue;

const jsonValueSchema: z.ZodType<JsonValue> = sharedJsonValueSchema as unknown as z.ZodType<JsonValue>;

const jsonObjectSchema = sharedJsonObjectSchema as unknown as z.ZodRecord<z.ZodString, z.ZodType<JsonValue>>;

const tagQuerySchema = z
  .string()
  .trim()
  .transform((raw) =>
    raw
      .split(/[\s,]+/)
      .map((token) => token.trim())
      .filter(Boolean)
  );

const statusQuerySchema = z
  .string()
  .trim()
  .transform((raw) =>
    raw
      .split(/[\s,]+/)
      .map((token) => token.trim())
      .filter(Boolean)
  );

const isoDateSchema = z
  .string()
  .trim()
  .refine((value) => !Number.isNaN(Date.parse(value)), 'Invalid date');

const INGEST_STATUS_LOOKUP = new Set<IngestStatus>(ALL_INGEST_STATUSES);

const searchQuerySchema = z.object({
  q: z.string().trim().optional(),
  tags: z
    .preprocess((val) => (typeof val === 'string' ? val : undefined), tagQuerySchema)
    .optional(),
  status: z
    .preprocess((val) => (typeof val === 'string' ? val : undefined), statusQuerySchema)
    .optional(),
  ingestedAfter: z
    .preprocess((val) => (typeof val === 'string' ? val : undefined), isoDateSchema)
    .optional(),
  ingestedBefore: z
    .preprocess((val) => (typeof val === 'string' ? val : undefined), isoDateSchema)
    .optional(),
  sort: z
    .preprocess((val) => (typeof val === 'string' ? val : undefined), z.enum(['relevance', 'updated', 'name']))
    .optional(),
  relevance: z
    .preprocess((val) => (typeof val === 'string' ? val : undefined), z.string().trim())
    .optional()
});

const JOB_WRITE_SCOPES: OperatorScope[] = ['jobs:write'];
const JOB_RUN_SCOPES: OperatorScope[] = ['jobs:run'];
const WORKFLOW_WRITE_SCOPES: OperatorScope[] = ['workflows:write'];
const WORKFLOW_RUN_SCOPES: OperatorScope[] = ['workflows:run'];
const JOB_BUNDLE_WRITE_SCOPES: OperatorScope[] = ['job-bundles:write'];
const MAX_BUNDLE_ARTIFACT_BYTES = Number(process.env.APPHUB_JOB_BUNDLE_MAX_SIZE ?? 16 * 1024 * 1024);

const suggestQuerySchema = z.object({
  prefix: z
    .preprocess((val) => (typeof val === 'string' ? val : ''), z.string())
    .transform((val) => val.trim()),
  limit: z
    .preprocess((val) => (val === undefined ? undefined : Number(val)), z.number().int().min(1).max(50).default(10))
});

const createRepositorySchema = z.object({
  id: z.string().min(1),
  name: z.string().min(1),
  description: z.string().min(1),
  repoUrl: z
    .string()
    .min(1)
    .refine((value) => {
      try {
        const url = new URL(value);
        if (url.protocol === 'file:') {
          return true;
        }
        return url.protocol === 'http:' || url.protocol === 'https:' || url.protocol === 'git:';
      } catch (err) {
        return value.startsWith('/');
      }
    }, 'repoUrl must be an absolute path or a valid URL'),
  dockerfilePath: z.string().min(1),
  tags: z
    .array(
      z.object({
        key: z.string().min(1),
        value: z.string().min(1)
      })
    )
    .default([])
});

const launchEnvEntrySchema = z
  .object({
    key: z.string().min(1).max(128),
    value: z.string().max(4096)
  })
  .strict();

export const launchRequestSchema = z
  .object({
    buildId: z.string().min(1).optional(),
    resourceProfile: z.string().min(1).optional(),
    env: z.array(launchEnvEntrySchema).max(32).optional(),
    command: z.string().min(1).max(4000).optional(),
    launchId: z.string().min(1).max(64).optional()
  })
  .strict();

const launchListQuerySchema = z
  .object({
    limit: z
      .preprocess((val) => (val === undefined ? undefined : Number(val)), z.number().int().min(1).max(50).optional())
  })
  .partial();

const createLaunchSchema = launchRequestSchema.extend({
  repositoryId: z.string().min(1)
});

const jobRunRequestSchema = z
  .object({
    parameters: jsonValueSchema.optional(),
    timeoutMs: z.number().int().min(1000).max(86_400_000).optional(),
    maxAttempts: z.number().int().min(1).max(10).optional(),
    context: jsonValueSchema.optional()
  })
  .strict();

const jobRunListQuerySchema = z
  .object({
    limit: z
      .preprocess((val) => (val === undefined ? undefined : Number(val)), z.number().int().min(1).max(50).optional()),
    offset: z
      .preprocess((val) => (val === undefined ? undefined : Number(val)), z.number().int().min(0).optional())
  })
  .partial();

const jobBundleManifestSchema = z
  .object({
    name: z.string().min(1),
    version: z.string().min(1),
    entry: z.string().min(1),
    description: z.string().optional(),
    capabilities: z.array(z.string().min(1)).optional(),
    metadata: jsonValueSchema.optional()
  })
  .passthrough();

const jobBundleArtifactSchema = z
  .object({
    data: z.string().min(1),
    filename: z.string().min(1).max(256).optional(),
    contentType: z.string().min(1).max(256).optional(),
    checksum: z.string().min(32).max(128).optional()
  })
  .strict();

const jobBundlePublishSchema = z
  .object({
    slug: z.string().min(1).max(100),
    version: z.string().min(1).max(100),
    manifest: jobBundleManifestSchema,
    capabilityFlags: z.array(z.string().min(1)).optional(),
    immutable: z.boolean().optional(),
    metadata: jsonValueSchema.optional(),
    description: z.string().optional(),
    displayName: z.string().optional(),
    artifact: jobBundleArtifactSchema
  })
  .strict();

const jobBundleUpdateSchema = z
  .object({
    deprecated: z.boolean().optional(),
    metadata: jsonValueSchema.nullable().optional()
  })
  .refine((payload) => payload.deprecated !== undefined || payload.metadata !== undefined, {
    message: 'At least one field must be provided'
  });

const aiBundleFileSchema = z
  .object({
    path: z.string().min(1),
    contents: z.string(),
    encoding: z.enum(['utf8', 'base64']).optional(),
    executable: z.boolean().optional()
  })
  .strict();

const aiBundleSuggestionSchema = z
  .object({
    slug: z
      .string()
      .min(1)
      .max(100)
      .regex(/^[a-z0-9][a-z0-9-_]*$/i, 'Slug must contain only alphanumeric characters, dashes, or underscores'),
    version: z.string().min(1),
    entryPoint: z.string().min(1),
    manifest: jsonObjectSchema,
    manifestPath: z.string().min(1).optional(),
    capabilityFlags: z.array(z.string().min(1)).optional(),
    metadata: jsonValueSchema.nullable().optional(),
    description: z.string().min(1).nullable().optional(),
    displayName: z.string().min(1).nullable().optional(),
    files: z.array(aiBundleFileSchema).min(1)
  })
  .strict();

const aiBuilderSuggestSchema = z
  .object({
    mode: z.enum(['workflow', 'job', 'job-with-bundle']),
    prompt: z.string().min(1).max(2_000),
    additionalNotes: z.string().max(2_000).optional()
  })
  .strict();

<<<<<<< HEAD
const aiBuilderJobCreateSchema = z
=======
const workflowFanOutTemplateSchema = z.union([workflowJobStepSchema, workflowServiceStepSchema]);

const workflowFanOutStepSchema = z
  .object({
    id: z.string().min(1),
    name: z.string().min(1),
    type: z.literal('fanout'),
    description: z.string().min(1).optional(),
    dependsOn: z.array(z.string().min(1)).max(25).optional(),
    collection: jsonValueSchema,
    template: workflowFanOutTemplateSchema,
    maxItems: z.number().int().min(1).max(10_000).optional(),
    maxConcurrency: z.number().int().min(1).max(1_000).optional(),
    storeResultsAs: z.string().min(1).max(200).optional()
  })
  .strict();

const workflowStepSchema = z.union([
  workflowJobStepSchema,
  workflowServiceStepSchema,
  workflowFanOutStepSchema
]);

const workflowDefinitionCreateSchema = z
>>>>>>> 4cb074dc
  .object({
    job: jobDefinitionCreateSchema,
    bundle: aiBundleSuggestionSchema
  })
  .strict();

const aiJobWithBundleOutputSchema = z
  .object({
    job: jobDefinitionCreateSchema,
    bundle: aiBundleSuggestionSchema
  })
<<<<<<< HEAD
  .strict();
=======
  .strict()
  .refine((payload) => Object.keys(payload).length > 0, {
    message: 'At least one field must be provided'
  });

type WorkflowStepInput = z.infer<typeof workflowStepSchema>;
type WorkflowFanOutTemplateInput = z.infer<typeof workflowFanOutTemplateSchema>;
type WorkflowTriggerInput = z.infer<typeof workflowTriggerSchema>;
>>>>>>> 4cb074dc

function normalizeWorkflowDependsOn(dependsOn?: string[]) {
  if (!dependsOn) {
    return undefined;
  }
  const unique = Array.from(new Set(dependsOn.map((id) => id.trim()).filter(Boolean)));
  return unique.length > 0 ? unique : undefined;
}

function normalizeWorkflowSteps(steps: WorkflowStepInput[]) {
  return steps.map((step) => {
    const base = {
      id: step.id,
      name: step.name,
      description: step.description ?? null,
      dependsOn: normalizeWorkflowDependsOn(step.dependsOn)
    };

    if (step.type === 'fanout') {
      return {
        ...base,
        type: 'fanout' as const,
        collection: step.collection,
        template: normalizeWorkflowFanOutTemplate(step.template),
        maxItems: step.maxItems ?? null,
        maxConcurrency: step.maxConcurrency ?? null,
        storeResultsAs: step.storeResultsAs ?? undefined
      };
    }

    if (step.type === 'service') {
      return {
        ...base,
        type: 'service' as const,
        serviceSlug: step.serviceSlug.trim().toLowerCase(),
        parameters: step.parameters ?? undefined,
        timeoutMs: step.timeoutMs ?? null,
        retryPolicy: step.retryPolicy ?? null,
        requireHealthy: step.requireHealthy ?? undefined,
        allowDegraded: step.allowDegraded ?? undefined,
        captureResponse: step.captureResponse ?? undefined,
        storeResponseAs: step.storeResponseAs ?? undefined,
        request: step.request
      };
    }

    return {
      ...base,
      type: 'job' as const,
      jobSlug: step.jobSlug,
      parameters: step.parameters ?? undefined,
      timeoutMs: step.timeoutMs ?? null,
      retryPolicy: step.retryPolicy ?? null,
      storeResultAs: step.storeResultAs ?? undefined
    };
  });
}

function normalizeWorkflowFanOutTemplate(template: WorkflowFanOutTemplateInput) {
  const base = {
    id: template.id,
    name: template.name,
    description: template.description ?? null,
    dependsOn: normalizeWorkflowDependsOn(template.dependsOn)
  };

  if (template.type === 'service') {
    return {
      ...base,
      type: 'service' as const,
      serviceSlug: template.serviceSlug.trim().toLowerCase(),
      parameters: template.parameters ?? undefined,
      timeoutMs: template.timeoutMs ?? null,
      retryPolicy: template.retryPolicy ?? null,
      requireHealthy: template.requireHealthy ?? undefined,
      allowDegraded: template.allowDegraded ?? undefined,
      captureResponse: template.captureResponse ?? undefined,
      storeResponseAs: template.storeResponseAs ?? undefined,
      request: template.request
    } satisfies WorkflowFanOutTemplateDefinition;
  }

  return {
    ...base,
    type: 'job' as const,
    jobSlug: template.jobSlug,
    parameters: template.parameters ?? undefined,
    timeoutMs: template.timeoutMs ?? null,
    retryPolicy: template.retryPolicy ?? null,
    storeResultAs: template.storeResultAs ?? undefined
  } satisfies WorkflowFanOutTemplateDefinition;
}

function normalizeWorkflowTriggers(triggers?: WorkflowTriggerInput[]) {
  if (!triggers) {
    return undefined;
  }
  return triggers.map((trigger) => ({
    type: trigger.type,
    options: trigger.options ?? null
  }));
}

function summarizeJobs(jobs: JobDefinitionRecord[], limit = 12): string {
  if (jobs.length === 0) {
    return '- none registered';
  }
  return jobs
    .slice(0, limit)
    .map((job) => {
      const timeout = job.timeoutMs ? `${job.timeoutMs}ms` : 'default';
      return `- ${job.slug} (type: ${job.type}, v${job.version}, entry: ${job.entryPoint}, timeout: ${timeout})`;
    })
    .join('\n');
}

function summarizeServices(services: ServiceRecord[], limit = 12): string {
  if (services.length === 0) {
    return '- none registered';
  }
  return services
    .slice(0, limit)
    .map((service) => {
      const status = service.status?.toLowerCase?.() ?? 'unknown';
      const base = service.baseUrl ? service.baseUrl : 'no base URL';
      return `- ${service.slug} (${service.kind ?? 'service'}, status: ${status}, base: ${base})`;
    })
    .join('\n');
}

function summarizeWorkflows(workflows: WorkflowDefinitionRecord[], limit = 8): string {
  if (workflows.length === 0) {
    return '- none registered';
  }
  return workflows
    .slice(0, limit)
    .map((workflow) => {
      const stepCount = workflow.steps?.length ?? 0;
      return `- ${workflow.slug} (v${workflow.version}, steps: ${stepCount}, name: ${workflow.name})`;
    })
    .join('\n');
}

function buildAiMetadataSummary(data: {
  jobs: JobDefinitionRecord[];
  services: ServiceRecord[];
  workflows: WorkflowDefinitionRecord[];
}): string {
  const lines: string[] = [];
  lines.push('## Jobs');
  lines.push(summarizeJobs(data.jobs));
  if (data.jobs.length > 12) {
    lines.push(`- … ${data.jobs.length - 12} more jobs omitted`);
  }
  lines.push('');
  lines.push('## Services');
  lines.push(summarizeServices(data.services));
  if (data.services.length > 12) {
    lines.push(`- … ${data.services.length - 12} more services omitted`);
  }
  lines.push('');
  lines.push('## Workflows');
  lines.push(summarizeWorkflows(data.workflows));
  if (data.workflows.length > 8) {
    lines.push(`- … ${data.workflows.length - 8} more workflows omitted`);
  }
  return lines.join('\n');
}

function truncate(value: string, limit = 4_000): string {
  if (value.length <= limit) {
    return value;
  }
  return `${value.slice(0, limit)}…`;
}

const workflowRunRequestSchema = z
  .object({
    parameters: jsonValueSchema.optional(),
    triggeredBy: z.string().min(1).max(200).optional(),
    trigger: workflowTriggerSchema.optional()
  })
  .strict();

const workflowRunListQuerySchema = z
  .object({
    limit: z
      .preprocess((val) => (val === undefined ? undefined : Number(val)), z.number().int().min(1).max(50).optional()),
    offset: z
      .preprocess((val) => (val === undefined ? undefined : Number(val)), z.number().int().min(0).optional())
  })
  .partial();

const workflowSlugParamSchema = z
  .object({
    slug: z.string().min(1)
  })
  .strict();

const workflowRunIdParamSchema = z
  .object({
    runId: z.string().min(1)
  })
  .strict();

const buildListQuerySchema = z.object({
  limit: z
    .preprocess((val) => (val === undefined ? undefined : Number(val)), z.number().int().min(1).max(100).default(10)),
  offset: z
    .preprocess((val) => (val === undefined ? undefined : Number(val)), z.number().int().min(0).default(0))
});

const serviceStatusSchema = z.enum(['unknown', 'healthy', 'degraded', 'unreachable']);

const serviceRegistrationSchema = z
  .object({
    slug: z.string().min(1),
    displayName: z.string().min(1),
    kind: z.string().min(1),
    baseUrl: z.string().min(1).url(),
    status: serviceStatusSchema.optional(),
    statusMessage: z.string().nullable().optional(),
    capabilities: jsonValueSchema.optional(),
    metadata: jsonValueSchema.optional()
  })
  .strict();

const servicePatchSchema = z
  .object({
    baseUrl: z.string().min(1).url().optional(),
    status: serviceStatusSchema.optional(),
    statusMessage: z.string().nullable().optional(),
    capabilities: jsonValueSchema.optional(),
    metadata: jsonValueSchema.optional(),
    lastHealthyAt: z
      .string()
      .refine((value) => !Number.isNaN(Date.parse(value)), 'Invalid ISO timestamp')
      .nullable()
      .optional()
  })
  .strict();

const gitShaSchema = z
  .string()
  .trim()
  .regex(/^[0-9a-f]{7,40}$/i, 'commit must be a git SHA');

const serviceConfigImportSchema = z
  .object({
    repo: z.string().min(1),
    ref: z.string().min(1).optional(),
    commit: gitShaSchema.optional(),
    configPath: z.string().min(1).optional(),
    module: z.string().min(1).optional()
  })
  .strict();

const buildLogsQuerySchema = z.object({
  download: z
    .preprocess((val) => {
      if (typeof val === 'string') {
        return val === '1' || val.toLowerCase() === 'true';
      }
      if (typeof val === 'boolean') {
        return val;
      }
      return false;
    }, z.boolean())
    .default(false)
});

const buildTriggerSchema = z.object({
  branch: z
    .preprocess((val) => {
      if (typeof val !== 'string') {
        return undefined;
      }
      const trimmed = val.trim();
      return trimmed.length > 0 ? trimmed : undefined;
    }, z.string().min(1).max(200))
    .optional(),
  ref: z
    .preprocess((val) => {
      if (typeof val !== 'string') {
        return undefined;
      }
      const trimmed = val.trim();
      return trimmed.length > 0 ? trimmed : undefined;
    }, z.string().min(1).max(200))
    .optional()
});

function toTagFilters(tokens: string[] = []): TagKV[] {
  const filters: TagKV[] = [];
  for (const token of tokens) {
    const [key, value] = token.split(':');
    if (!key || !value) {
      continue;
    }
    filters.push({ key, value });
  }
  return filters;
}

function toIngestStatuses(tokens: string[] = []): IngestStatus[] {
  const normalized = new Set<IngestStatus>();
  for (const token of tokens) {
    const lower = token.toLowerCase() as IngestStatus;
    if (INGEST_STATUS_LOOKUP.has(lower)) {
      normalized.add(lower);
    }
  }
  return Array.from(normalized);
}

function normalizeIngestedAfter(raw?: string) {
  if (!raw) {
    return undefined;
  }
  const date = new Date(raw);
  if (Number.isNaN(date.getTime())) {
    return undefined;
  }
  date.setUTCHours(0, 0, 0, 0);
  return date.toISOString();
}

function normalizeIngestedBefore(raw?: string) {
  if (!raw) {
    return undefined;
  }
  const date = new Date(raw);
  if (Number.isNaN(date.getTime())) {
    return undefined;
  }
  date.setUTCHours(23, 59, 59, 999);
  return date.toISOString();
}

function normalizeLaunchEnv(entries?: LaunchEnvVar[]): LaunchEnvVar[] {
  if (!entries || entries.length === 0) {
    return [];
  }
  const seen = new Map<string, string>();
  for (const entry of entries) {
    if (!entry || typeof entry.key !== 'string') {
      continue;
    }
    const key = entry.key.trim();
    if (key.length === 0) {
      continue;
    }
    const value = typeof entry.value === 'string' ? entry.value : '';
    seen.set(key, value);
    if (seen.size >= 32) {
      break;
    }
  }
  return Array.from(seen.entries()).map(([key, value]) => ({ key, value }));
}

function resolvePortFromEnvVars(entries?: LaunchEnvVar[]): number | null {
  if (!entries || entries.length === 0) {
    return null;
  }
  for (const entry of entries) {
    if (!entry || typeof entry.key !== 'string') {
      continue;
    }
    const key = entry.key.trim().toLowerCase();
    if (key !== 'port') {
      continue;
    }
    const value = typeof entry.value === 'string' ? entry.value.trim() : '';
    const parsed = parseEnvPort(value);
    if (parsed) {
      return parsed;
    }
  }
  return null;
}

type LaunchRequestPayload = z.infer<typeof launchRequestSchema>;

function serializeRepository(record: RepositoryRecordWithRelevance) {
  const {
    id,
    name,
    description,
    repoUrl,
    dockerfilePath,
    updatedAt,
    tags,
    ingestStatus,
    ingestError,
    ingestAttempts,
    latestBuild,
    latestLaunch,
    previewTiles
  } = record;
  return {
    id,
    name,
    description,
    repoUrl,
    dockerfilePath,
    updatedAt,
    tags: tags.map((tag) => ({ key: tag.key, value: tag.value })),
    ingestStatus,
    ingestError,
    ingestAttempts,
    latestBuild: serializeBuild(latestBuild),
    latestLaunch: serializeLaunch(latestLaunch),
    previewTiles: previewTiles.map((tile) => ({
      id: tile.id,
      kind: tile.kind,
      title: tile.title,
      description: tile.description,
      src: tile.src,
      embedUrl: tile.embedUrl,
      posterUrl: tile.posterUrl,
      width: tile.width,
      height: tile.height,
      sortOrder: tile.sortOrder,
      source: tile.source
    })),
    launchEnvTemplates: record.launchEnvTemplates,
    relevance: record.relevance ?? null
  };
}

function parseRelevanceWeights(raw?: string): Partial<RelevanceWeights> | undefined {
  if (!raw) {
    return undefined;
  }
  const parts = raw
    .split(',')
    .map((chunk) => chunk.trim())
    .filter(Boolean);
  if (parts.length === 0) {
    return undefined;
  }
  const weights: Partial<RelevanceWeights> = {};
  for (const part of parts) {
    const [key, value] = part.split(':').map((piece) => piece.trim());
    if (!key || value === undefined) {
      continue;
    }
    const numeric = Number(value);
    if (!Number.isFinite(numeric) || numeric <= 0) {
      continue;
    }
    if (key === 'name' || key === 'description' || key === 'tags') {
      weights[key] = numeric;
    }
  }
  return Object.keys(weights).length > 0 ? weights : undefined;
}

const LOG_PREVIEW_LIMIT = 4000;

function serializeBuild(build: BuildRecord | null) {
  if (!build) {
    return null;
  }

  const logs = build.logs ?? null;
  const preview = logs
    ? logs.length > LOG_PREVIEW_LIMIT
      ? logs.slice(-LOG_PREVIEW_LIMIT)
      : logs
    : null;
  const truncated = Boolean(logs && preview && preview.length < logs.length);

  return {
    id: build.id,
    repositoryId: build.repositoryId,
    status: build.status,
    imageTag: build.imageTag,
    errorMessage: build.errorMessage,
    commitSha: build.commitSha,
    gitBranch: build.gitBranch,
    gitRef: build.gitRef,
    createdAt: build.createdAt,
    updatedAt: build.updatedAt,
    startedAt: build.startedAt,
    completedAt: build.completedAt,
    durationMs: build.durationMs,
    logsPreview: preview,
    logsTruncated: truncated,
    hasLogs: Boolean(logs && logs.length > 0),
    logsSize: logs ? Buffer.byteLength(logs, 'utf8') : 0
  };
}

function serializeLaunch(launch: LaunchRecord | null) {
  if (!launch) {
    return null;
  }

  return {
    id: launch.id,
    status: launch.status,
    buildId: launch.buildId,
    instanceUrl: launch.instanceUrl,
    resourceProfile: launch.resourceProfile,
    env: launch.env,
    command: launch.command,
    errorMessage: launch.errorMessage,
    createdAt: launch.createdAt,
    updatedAt: launch.updatedAt,
    startedAt: launch.startedAt,
    stoppedAt: launch.stoppedAt,
    expiresAt: launch.expiresAt,
    port: launch.port,
    internalPort: launch.internalPort,
    containerIp: launch.containerIp
  };
}

function extractOpenApiMetadata(metadata: JsonValue | null): JsonValue | null {
  if (!metadata || typeof metadata !== 'object' || Array.isArray(metadata)) {
    return null;
  }
  const metadataObject = metadata as Record<string, JsonValue>;
  const openapi = metadataObject.openapi;
  if (!openapi || typeof openapi !== 'object' || Array.isArray(openapi)) {
    return null;
  }
  return openapi;
}

function serializeService(service: ServiceRecord) {
  return {
    id: service.id,
    slug: service.slug,
    displayName: service.displayName,
    kind: service.kind,
    baseUrl: service.baseUrl,
    status: service.status,
    statusMessage: service.statusMessage,
    capabilities: service.capabilities,
    metadata: service.metadata,
    openapi: extractOpenApiMetadata(service.metadata),
    lastHealthyAt: service.lastHealthyAt,
    createdAt: service.createdAt,
    updatedAt: service.updatedAt
  };
}

function serializeJobDefinition(job: JobDefinitionRecord) {
  let registryRef: string | null = null;
  if (job.metadata && typeof job.metadata === 'object' && !Array.isArray(job.metadata)) {
    const candidate = (job.metadata as Record<string, JsonValue | undefined>).registryRef;
    if (typeof candidate === 'string' && candidate.trim().length > 0) {
      registryRef = candidate.trim();
    }
  }
  return {
    id: job.id,
    slug: job.slug,
    name: job.name,
    version: job.version,
    type: job.type,
    entryPoint: job.entryPoint,
    registryRef,
    parametersSchema: job.parametersSchema,
    defaultParameters: job.defaultParameters,
    timeoutMs: job.timeoutMs,
    retryPolicy: job.retryPolicy,
    metadata: job.metadata,
    createdAt: job.createdAt,
    updatedAt: job.updatedAt
  };
}

function serializeJobRun(run: JobRunRecord) {
  return {
    id: run.id,
    jobDefinitionId: run.jobDefinitionId,
    status: run.status,
    parameters: run.parameters,
    result: run.result,
    errorMessage: run.errorMessage,
    logsUrl: run.logsUrl,
    metrics: run.metrics,
    context: run.context,
    timeoutMs: run.timeoutMs,
    attempt: run.attempt,
    maxAttempts: run.maxAttempts,
    durationMs: run.durationMs,
    scheduledAt: run.scheduledAt,
    startedAt: run.startedAt,
    completedAt: run.completedAt,
    createdAt: run.createdAt,
    updatedAt: run.updatedAt
  };
}

function serializeJobBundle(
  bundle: JobBundleRecord,
  options?: { includeVersions?: boolean; includeManifest?: boolean }
) {
  const payload: Record<string, unknown> = {
    id: bundle.id,
    slug: bundle.slug,
    displayName: bundle.displayName,
    description: bundle.description,
    latestVersion: bundle.latestVersion,
    createdAt: bundle.createdAt,
    updatedAt: bundle.updatedAt
  };

  if (options?.includeVersions && bundle.versions) {
    payload.versions = bundle.versions.map((version) =>
      serializeJobBundleVersion(version, { includeManifest: options.includeManifest })
    );
  }

  return payload;
}

function serializeJobBundleVersion(
  version: JobBundleVersionRecord,
  options?: { includeManifest?: boolean; download?: BundleDownloadInfo | null }
) {
  const downloadInfo = options?.download ?? null;
  return {
    id: version.id,
    bundleId: version.bundleId,
    slug: version.slug,
    version: version.version,
    checksum: version.checksum,
    capabilityFlags: version.capabilityFlags,
    immutable: version.immutable,
    status: version.status,
    artifact: {
      storage: version.artifactStorage,
      contentType: version.artifactContentType,
      size: version.artifactSize
    },
    manifest: options?.includeManifest ? version.manifest : undefined,
    metadata: version.metadata,
    publishedBy: version.publishedBy
      ? {
          subject: version.publishedBy,
          kind: version.publishedByKind,
          tokenHash: version.publishedByTokenHash
        }
      : null,
    publishedAt: version.publishedAt,
    deprecatedAt: version.deprecatedAt,
    createdAt: version.createdAt,
    updatedAt: version.updatedAt,
    download: downloadInfo
      ? {
          url: downloadInfo.url,
          expiresAt: new Date(downloadInfo.expiresAt).toISOString(),
          storage: downloadInfo.storage,
          kind: downloadInfo.kind
        }
      : undefined
  };
}

function decodeBundleArtifactData(encoded: string): Buffer {
  const trimmed = encoded.trim();
  if (!trimmed) {
    throw new Error('Artifact data is required');
  }
  const match = trimmed.match(/^data:[^;]+;base64,(.+)$/i);
  const payload = (match ? match[1] : trimmed).replace(/\s+/g, '');
  if (!/^[A-Za-z0-9+/=_-]+$/.test(payload)) {
    throw new Error('Artifact data must be base64 encoded');
  }
  const normalized = payload.replace(/-/g, '+').replace(/_/g, '/');
  const paddingNeeded = normalized.length % 4 === 0 ? 0 : 4 - (normalized.length % 4);
  const padded = paddingNeeded > 0 ? `${normalized}${'='.repeat(paddingNeeded)}` : normalized;
  const buffer = Buffer.from(padded, 'base64');
  if (buffer.length === 0) {
    throw new Error('Artifact data is empty');
  }
  if (buffer.length > MAX_BUNDLE_ARTIFACT_BYTES) {
    throw new Error(`Artifact exceeds maximum allowed size of ${MAX_BUNDLE_ARTIFACT_BYTES} bytes`);
  }
  return buffer;
}

function sanitizeDownloadFilename(value: string | undefined, version: string): string {
  const fallbackStem = `bundle-${version}`.replace(/[^a-zA-Z0-9._-]+/g, '-');
  const fallback = `${fallbackStem || 'bundle'}.tgz`;
  if (!value) {
    return fallback;
  }
  const cleaned = value.trim().replace(/[/\\]/g, '');
  if (!cleaned) {
    return fallback;
  }
  const sanitized = cleaned
    .replace(/[^a-zA-Z0-9._-]+/g, '-')
    .replace(/-+/g, '-')
    .replace(/^[-.]+|[-.]+$/g, '');
  if (!sanitized) {
    return fallback;
  }
  return sanitized.length > 128 ? sanitized.slice(0, 128) : sanitized;
}

function serializeWorkflowDefinition(workflow: WorkflowDefinitionRecord) {
  return {
    id: workflow.id,
    slug: workflow.slug,
    name: workflow.name,
    version: workflow.version,
    description: workflow.description,
    steps: workflow.steps,
    triggers: workflow.triggers,
    parametersSchema: workflow.parametersSchema,
    defaultParameters: workflow.defaultParameters,
    metadata: workflow.metadata,
    dag: workflow.dag,
    createdAt: workflow.createdAt,
    updatedAt: workflow.updatedAt
  };
}

function serializeWorkflowRun(run: WorkflowRunRecord) {
  return {
    id: run.id,
    workflowDefinitionId: run.workflowDefinitionId,
    status: run.status,
    parameters: run.parameters,
    context: run.context,
    errorMessage: run.errorMessage,
    currentStepId: run.currentStepId,
    currentStepIndex: run.currentStepIndex,
    metrics: run.metrics,
    triggeredBy: run.triggeredBy,
    trigger: run.trigger,
    startedAt: run.startedAt,
    completedAt: run.completedAt,
    durationMs: run.durationMs,
    createdAt: run.createdAt,
    updatedAt: run.updatedAt
  };
}

function serializeWorkflowRunStep(step: WorkflowRunStepRecord) {
  return {
    id: step.id,
    workflowRunId: step.workflowRunId,
    stepId: step.stepId,
    status: step.status,
    attempt: step.attempt,
    jobRunId: step.jobRunId,
    input: step.input,
    output: step.output,
    errorMessage: step.errorMessage,
    logsUrl: step.logsUrl,
    metrics: step.metrics,
    context: step.context,
    startedAt: step.startedAt,
    completedAt: step.completedAt,
    parentStepId: step.parentStepId,
    fanoutIndex: step.fanoutIndex,
    templateStepId: step.templateStepId,
    createdAt: step.createdAt,
    updatedAt: step.updatedAt
  };
}

function getStringParameter(parameters: JsonValue, key: string): string | null {
  if (!parameters || typeof parameters !== 'object' || Array.isArray(parameters)) {
    return null;
  }
  const value = (parameters as Record<string, JsonValue>)[key];
  if (typeof value !== 'string') {
    return null;
  }
  const trimmed = value.trim();
  return trimmed.length > 0 ? trimmed : null;
}

type SerializedRepository = ReturnType<typeof serializeRepository>;
type SerializedBuild = ReturnType<typeof serializeBuild>;
type SerializedLaunch = ReturnType<typeof serializeLaunch>;
type SerializedService = ReturnType<typeof serializeService>;
type SerializedWorkflowDefinition = ReturnType<typeof serializeWorkflowDefinition>;
type SerializedWorkflowRun = ReturnType<typeof serializeWorkflowRun>;

type WorkflowRunEventType =
  | 'workflow.run.updated'
  | 'workflow.run.pending'
  | 'workflow.run.running'
  | 'workflow.run.succeeded'
  | 'workflow.run.failed'
  | 'workflow.run.canceled';

type OutboundEvent =
  | { type: 'repository.updated'; data: { repository: SerializedRepository } }
  | { type: 'repository.ingestion-event'; data: { event: IngestionEvent } }
  | { type: 'build.updated'; data: { build: SerializedBuild } }
  | { type: 'launch.updated'; data: { repositoryId: string; launch: SerializedLaunch } }
  | { type: 'service.updated'; data: { service: SerializedService } }
  | { type: 'workflow.definition.updated'; data: { workflow: SerializedWorkflowDefinition } }
  | { type: WorkflowRunEventType; data: { run: SerializedWorkflowRun } };

function toOutboundEvent(event: ApphubEvent): OutboundEvent | null {
  switch (event.type) {
    case 'repository.updated':
      return {
        type: 'repository.updated',
        data: { repository: serializeRepository(event.data.repository) }
      };
    case 'repository.ingestion-event':
      return {
        type: 'repository.ingestion-event',
        data: { event: event.data.event }
      };
    case 'build.updated':
      return {
        type: 'build.updated',
        data: { build: serializeBuild(event.data.build) }
      };
    case 'launch.updated':
      return {
        type: 'launch.updated',
        data: {
          repositoryId: event.data.launch.repositoryId,
          launch: serializeLaunch(event.data.launch)
        }
      };
    case 'service.updated':
      return {
        type: 'service.updated',
        data: { service: serializeService(event.data.service) }
      };
    case 'workflow.definition.updated':
      return {
        type: 'workflow.definition.updated',
        data: { workflow: serializeWorkflowDefinition(event.data.workflow) }
      };
    case 'workflow.run.updated':
    case 'workflow.run.pending':
    case 'workflow.run.running':
    case 'workflow.run.succeeded':
    case 'workflow.run.failed':
    case 'workflow.run.canceled':
      return {
        type: event.type,
        data: { run: serializeWorkflowRun(event.data.run) }
      };
    default:
      return null;
  }
}

function toMetadataObject(value: JsonValue | null): Record<string, JsonValue> {
  if (value && typeof value === 'object' && !Array.isArray(value)) {
    return { ...(value as Record<string, JsonValue>) };
  }
  return {};
}

function mergeRuntimeMetadata(existing: JsonValue | null, incoming: JsonValue | null | undefined): JsonValue | null {
  const base = toMetadataObject(existing);
  if (incoming !== undefined) {
    base.runtime = incoming;
  }
  return Object.keys(base).length > 0 ? (base as JsonValue) : null;
}

function extractBearerToken(header: unknown): string | null {
  if (typeof header !== 'string') {
    return null;
  }
  const match = header.trim().match(/^Bearer\s+(.+)$/i);
  if (!match) {
    return null;
  }
  return match[1]?.trim() ?? null;
}

const SERVICE_REGISTRY_TOKEN = process.env.SERVICE_REGISTRY_TOKEN ?? '';

function ensureServiceRegistryAuthorized(request: FastifyRequest, reply: FastifyReply) {
  if (!SERVICE_REGISTRY_TOKEN) {
    reply.status(503);
    return false;
  }
  const token = extractBearerToken(request.headers.authorization);
  if (!token) {
    reply.status(401);
    return false;
  }
  if (token !== SERVICE_REGISTRY_TOKEN) {
    reply.status(403);
    return false;
  }
  return true;
}

async function scheduleLaunch(options: {
  repository: RepositoryRecord;
  payload: LaunchRequestPayload;
  request: FastifyRequest;
}): Promise<{ status: number; body: unknown }> {
  const { repository, payload, request } = options;

  let build = payload.buildId ? await getBuildById(payload.buildId) : null;
  if (payload.buildId && (!build || build.repositoryId !== repository.id)) {
    return { status: 400, body: { error: 'build does not belong to app' } };
  }

  if (!build && repository.latestBuild) {
    build = repository.latestBuild;
  }

  if (!build || build.repositoryId !== repository.id || build.status !== 'succeeded' || !build.imageTag) {
    return { status: 409, body: { error: 'no successful build available for launch' } };
  }

  const env = normalizeLaunchEnv(payload.env);
  const envDefinedPort = resolvePortFromEnvVars(env);
  const requestedLaunchId = typeof payload.launchId === 'string' ? payload.launchId.trim() : '';
  const launchId = requestedLaunchId.length > 0 ? requestedLaunchId : randomUUID();

  if (requestedLaunchId.length > 0) {
    const existingLaunch = await getLaunchById(launchId);
    if (existingLaunch) {
      return { status: 409, body: { error: 'launch already exists' } };
    }
  }

  const commandInput = typeof payload.command === 'string' ? payload.command.trim() : '';
  const internalPort = envDefinedPort ?? (await resolveLaunchInternalPort(build.imageTag));
  const commandFallback = buildDockerRunCommand({
    repositoryId: repository.id,
    launchId,
    imageTag: build.imageTag,
    env,
    internalPort
  }).command;
  const launchCommand = commandInput.length > 0 ? commandInput : commandFallback;

  const launch = await createLaunch(repository.id, build.id, {
    id: launchId,
    resourceProfile: payload.resourceProfile ?? null,
    env,
    command: launchCommand
  });

  try {
    if (isInlineQueueMode()) {
      await runLaunchStart(launch.id);
    } else {
      await enqueueLaunchStart(launch.id);
    }
  } catch (err) {
    const message = `Failed to schedule launch: ${(err as Error).message ?? 'unknown error'}`;
    request.log.error({ err }, 'Failed to schedule launch');
    await failLaunch(launch.id, message.slice(0, 500));
    const currentRepo = (await getRepositoryById(repository.id)) ?? repository;
    const currentLaunch = await getLaunchById(launch.id);
    return {
      status: 502,
      body: {
        error: message,
        data: {
          repository: serializeRepository(currentRepo),
          launch: serializeLaunch(currentLaunch ?? launch)
        }
      }
    };
  }

  const refreshedRepo = (await getRepositoryById(repository.id)) ?? repository;
  const refreshedLaunch = (await getLaunchById(launch.id)) ?? launch;

  return {
    status: 202,
    body: {
      data: {
        repository: serializeRepository(refreshedRepo),
        launch: serializeLaunch(refreshedLaunch)
      }
    }
  };
}

export async function buildServer() {
  const app = Fastify();

  await app.register(cors, {
    origin: true
  });

  await app.register(websocket, {
    options: {
      maxPayload: 1_048_576
    }
  });

  const registry = await initializeServiceRegistry();

  app.addHook('onClose', async () => {
    registry.stop();
  });

  const sockets = new Set<WebSocket>();
  const broadcast = (payload: OutboundEvent) => {
    const message = JSON.stringify({ ...payload, emittedAt: new Date().toISOString() });
    for (const socket of sockets) {
      if (socket.readyState === WebSocket.OPEN) {
        socket.send(message);
        continue;
      }
      sockets.delete(socket);
    }
  };

  const unsubscribe = subscribeToApphubEvents((event) => {
    const outbound = toOutboundEvent(event);
    if (!outbound) {
      return;
    }
    broadcast(outbound);
  });

  app.addHook('onClose', async () => {
    unsubscribe();
    for (const socket of sockets) {
      try {
        socket.close();
      } catch {
        // ignore
      }
    }
    sockets.clear();
  });

  app.get('/ws', { websocket: true }, (connection: SocketStream) => {
    const { socket } = connection;
    sockets.add(socket);

    socket.send(
      JSON.stringify({ type: 'connection.ack', data: { now: new Date().toISOString() } })
    );

    const cleanup = () => {
      sockets.delete(socket);
    };

    socket.on('close', cleanup);
    socket.on('error', cleanup);
    socket.on('message', (data: RawData) => {
      let text: string | null = null;
      if (typeof data === 'string') {
        text = data;
      } else if (data instanceof Buffer) {
        text = data.toString('utf8');
      } else if (Array.isArray(data)) {
        text = Buffer.concat(data).toString('utf8');
      } else if (data instanceof ArrayBuffer) {
        text = Buffer.from(data).toString('utf8');
      }

      if (!text) {
        return;
      }

      if (text === 'ping') {
        socket.send(
          JSON.stringify({ type: 'pong', data: { now: new Date().toISOString() } })
        );
      }
    });
  });

  app.get('/health', async () => ({ status: 'ok' }));

  app.get('/metrics', async (request, reply) => {
    try {
      const metrics = await computeRunMetrics();
      reply.status(200);
      return { data: metrics };
    } catch (err) {
      request.log.error({ err }, 'Failed to compute run metrics');
      reply.status(500);
      return { error: 'Failed to compute metrics' };
    }
  });

  app.get('/auth/identity', async (request, reply) => {
    const auth = await authorizeOperatorAction(request, {
      action: 'auth.identity.read',
      resource: 'identity',
      requiredScopes: []
    });
    if (!auth.ok) {
      reply.status(auth.statusCode);
      return { error: auth.error };
    }

    reply.status(200);
    return {
      data: {
        subject: auth.identity.subject,
        scopes: Array.from(auth.identity.scopes),
        kind: auth.identity.kind
      }
    };
  });

  app.get('/jobs', async (_request, reply) => {
    const jobs = await listJobDefinitions();
    reply.status(200);
    return { data: jobs.map((job) => serializeJobDefinition(job)) };
  });

  app.post('/jobs', async (request, reply) => {
    const auth = await authorizeOperatorAction(request, {
      action: 'jobs.create',
      resource: 'jobs',
      requiredScopes: JOB_WRITE_SCOPES
    });
    if (!auth.ok) {
      reply.status(auth.statusCode);
      return { error: auth.error };
    }

    const parseBody = jobDefinitionCreateSchema.safeParse(request.body ?? {});
    if (!parseBody.success) {
      reply.status(400);
      await auth.log('failed', { reason: 'invalid_payload', details: parseBody.error.flatten() });
      return { error: parseBody.error.flatten() };
    }

    const payload = parseBody.data;

    try {
      const definition = await createJobDefinition({
        slug: payload.slug,
        name: payload.name,
        type: payload.type,
        entryPoint: payload.entryPoint,
        version: payload.version,
        timeoutMs: payload.timeoutMs ?? null,
        retryPolicy: payload.retryPolicy ?? null,
        parametersSchema: payload.parametersSchema ?? {},
        defaultParameters: payload.defaultParameters ?? {},
        metadata: payload.metadata ?? null
      });
      reply.status(201);
      await auth.log('succeeded', { jobSlug: definition.slug, jobId: definition.id });
      return { data: serializeJobDefinition(definition) };
    } catch (err) {
      if (err instanceof Error && /already exists/i.test(err.message)) {
        reply.status(409);
        await auth.log('failed', { reason: 'duplicate_job', message: err.message });
        return { error: err.message };
      }
      const message = err instanceof Error ? err.message : 'Failed to create job definition';
      request.log.error({ err }, 'Failed to create job definition');
      reply.status(500);
      await auth.log('failed', { reason: 'exception', message });
      return { error: 'Failed to create job definition' };
    }
  });

  app.get('/jobs/:slug', async (request, reply) => {
    const parseParams = z.object({ slug: z.string().min(1) }).safeParse(request.params);
    if (!parseParams.success) {
      reply.status(400);
      return { error: parseParams.error.flatten() };
    }

    const parseQuery = jobRunListQuerySchema.safeParse(request.query ?? {});
    if (!parseQuery.success) {
      reply.status(400);
      return { error: parseQuery.error.flatten() };
    }

    const job = await getJobDefinitionBySlug(parseParams.data.slug);
    if (!job) {
      reply.status(404);
      return { error: 'job not found' };
    }

    const limit = Math.max(1, Math.min(parseQuery.data.limit ?? 10, 50));
    const offset = Math.max(0, parseQuery.data.offset ?? 0);
    const runs = await listJobRunsForDefinition(job.id, { limit, offset });

    reply.status(200);
    return {
      data: {
        job: serializeJobDefinition(job),
        runs: runs.map((run) => serializeJobRun(run))
      },
      meta: {
        limit,
        offset
      }
    };
  });

  app.post('/jobs/:slug/run', async (request, reply) => {
    const rawParams = request.params as Record<string, unknown> | undefined;
    const candidateSlug = typeof rawParams?.slug === 'string' ? rawParams.slug : 'unknown';

    const auth = await authorizeOperatorAction(request, {
      action: 'jobs.run',
      resource: `job:${candidateSlug}`,
      requiredScopes: JOB_RUN_SCOPES
    });
    if (!auth.ok) {
      reply.status(auth.statusCode);
      return { error: auth.error };
    }

    const parseParams = z.object({ slug: z.string().min(1) }).safeParse(request.params);
    if (!parseParams.success) {
      reply.status(400);
      await auth.log('failed', { reason: 'invalid_params', details: parseParams.error.flatten() });
      return { error: parseParams.error.flatten() };
    }

    const parseBody = jobRunRequestSchema.safeParse(request.body ?? {});
    if (!parseBody.success) {
      reply.status(400);
      await auth.log('failed', { reason: 'invalid_payload', details: parseBody.error.flatten(), jobSlug: parseParams.data.slug });
      return { error: parseBody.error.flatten() };
    }

    const job = await getJobDefinitionBySlug(parseParams.data.slug);
    if (!job) {
      reply.status(404);
      await auth.log('failed', { reason: 'job_not_found', jobSlug: parseParams.data.slug });
      return { error: 'job not found' };
    }

    const parameters = parseBody.data.parameters ?? job.defaultParameters ?? {};
    const timeoutMs = parseBody.data.timeoutMs ?? job.timeoutMs ?? null;
    const maxAttempts = parseBody.data.maxAttempts ?? job.retryPolicy?.maxAttempts ?? null;

    const run = await createJobRun(job.id, {
      parameters,
      timeoutMs,
      maxAttempts,
      context: parseBody.data.context ?? null
    });

    let latestRun: JobRunRecord | null = run;

    const markFailureAndRespond = async (
      statusCode: number,
      message: string,
      reason: string = 'validation_error'
    ) => {
      reply.status(statusCode);
      await auth.log('failed', {
        reason,
        jobSlug: job.slug,
        runId: run.id,
        message
      });
      return { error: message };
    };

    try {
      if (job.slug === 'repository-ingest') {
        const repositoryId = getStringParameter(run.parameters, 'repositoryId');
        if (!repositoryId) {
          await completeJobRun(run.id, 'failed', {
            errorMessage: 'repositoryId parameter is required'
          });
          return markFailureAndRespond(400, 'repositoryId parameter is required', 'missing_parameter');
        }
        latestRun = await enqueueRepositoryIngestion(repositoryId, {
          jobRunId: run.id,
          parameters: run.parameters
        });
      } else if (job.slug === 'repository-build') {
        const buildId = getStringParameter(run.parameters, 'buildId');
        if (!buildId) {
          await completeJobRun(run.id, 'failed', {
            errorMessage: 'buildId parameter is required'
          });
          return markFailureAndRespond(400, 'buildId parameter is required', 'missing_parameter');
        }
        let repositoryId = getStringParameter(run.parameters, 'repositoryId');
        if (!repositoryId) {
          const build = await getBuildById(buildId);
          repositoryId = build?.repositoryId ?? null;
        }
        if (!repositoryId) {
          await completeJobRun(run.id, 'failed', {
            errorMessage: 'repositoryId parameter is required'
          });
          return markFailureAndRespond(400, 'repositoryId parameter is required', 'missing_parameter');
        }
        latestRun = await enqueueBuildJob(buildId, repositoryId, { jobRunId: run.id });
      } else {
        latestRun = await executeJobRun(run.id);
      }
    } catch (err) {
      request.log.error({ err, slug: job.slug }, 'Failed to execute job run');
      const errorMessage = (err as Error).message ?? 'job execution failed';
      await completeJobRun(run.id, 'failed', {
        errorMessage
      });
      reply.status(502);
      await auth.log('failed', {
        reason: 'execution_error',
        jobSlug: job.slug,
        runId: run.id,
        message: errorMessage
      });
      return { error: errorMessage };
    }

    const responseRun = latestRun ?? (await getJobRunById(run.id)) ?? run;

    reply.status(202);
    await auth.log('succeeded', {
      jobSlug: job.slug,
      runId: responseRun.id,
      status: responseRun.status
    });
    return { data: serializeJobRun(responseRun) };
  });

  app.get('/job-bundles', async (request, reply) => {
    try {
      const bundles = await listJobBundles();
      reply.status(200);
      return { data: bundles.map((bundle) => serializeJobBundle(bundle)) };
    } catch (err) {
      request.log.error({ err }, 'Failed to list job bundles');
      reply.status(500);
      return { error: 'Failed to list job bundles' };
    }
  });

  app.get('/job-bundles/:slug', async (request, reply) => {
    const parseParams = z.object({ slug: z.string().min(1) }).safeParse(request.params);
    if (!parseParams.success) {
      reply.status(400);
      return { error: parseParams.error.flatten() };
    }

    try {
      const bundle = await getBundleWithVersions(parseParams.data.slug);
      if (!bundle) {
        reply.status(404);
        return { error: 'job bundle not found' };
      }
      reply.status(200);
      return { data: serializeJobBundle(bundle, { includeVersions: true }) };
    } catch (err) {
      request.log.error({ err, slug: parseParams.data.slug }, 'Failed to load job bundle');
      reply.status(500);
      return { error: 'Failed to load job bundle' };
    }
  });

  app.post('/job-bundles', async (request, reply) => {
    const auth = await authorizeOperatorAction(request, {
      action: 'job-bundles.publish',
      resource: 'job-bundles',
      requiredScopes: JOB_BUNDLE_WRITE_SCOPES
    });
    if (!auth.ok) {
      reply.status(auth.statusCode);
      return { error: auth.error };
    }

    const parseBody = jobBundlePublishSchema.safeParse(request.body ?? {});
    if (!parseBody.success) {
      reply.status(400);
      await auth.log('failed', { reason: 'invalid_payload', details: parseBody.error.flatten() });
      return { error: parseBody.error.flatten() };
    }

    const payload = parseBody.data;

    if (typeof payload.manifest.version === 'string' && payload.manifest.version !== payload.version) {
      reply.status(400);
      const error = 'manifest.version must match the bundle version';
      await auth.log('failed', { reason: 'version_mismatch', message: error, slug: payload.slug, version: payload.version });
      return { error };
    }

    let artifactBuffer: Buffer;
    try {
      artifactBuffer = decodeBundleArtifactData(payload.artifact.data);
    } catch (err) {
      const message = err instanceof Error ? err.message : 'Invalid artifact payload';
      reply.status(400);
      await auth.log('failed', {
        reason: 'invalid_artifact',
        message,
        slug: payload.slug,
        version: payload.version
      });
      return { error: message };
    }

    const manifestCapabilitiesValue = (payload.manifest as { capabilities?: unknown }).capabilities;
    const manifestCapabilities = Array.isArray(manifestCapabilitiesValue)
      ? manifestCapabilitiesValue
          .filter((entry): entry is string => typeof entry === 'string')
          .map((entry) => entry.trim())
          .filter((entry) => entry.length > 0)
      : [];

    const capabilityFlagSource: string[] = [
      ...(payload.capabilityFlags ?? []),
      ...manifestCapabilities
    ];
    const capabilityFlags = Array.from(
      new Set(capabilityFlagSource.map((entry) => entry.trim()).filter((entry) => entry.length > 0))
    );

    const manifestPayload = payload.manifest as JsonValue;

    try {
      const result = await publishBundleVersion(
        {
          slug: payload.slug,
          version: payload.version,
          manifest: manifestPayload,
          capabilityFlags,
          immutable: payload.immutable ?? false,
          metadata: payload.metadata ?? null,
          description: payload.description ?? null,
          displayName: payload.displayName ?? null,
          artifact: {
            data: artifactBuffer,
            filename: payload.artifact.filename ?? null,
            contentType: payload.artifact.contentType ?? null,
            checksum: payload.artifact.checksum ?? null
          }
        },
        {
          subject: auth.identity.subject,
          kind: auth.identity.kind,
          tokenHash: auth.identity.tokenHash
        }
      );

      reply.status(201);
      await auth.log('succeeded', {
        action: 'publish_bundle_version',
        slug: result.bundle.slug,
        version: result.version.version,
        storage: result.version.artifactStorage
      });
      return {
        data: {
          bundle: serializeJobBundle(result.bundle),
          version: serializeJobBundleVersion(result.version, {
            includeManifest: true,
            download: result.download
          })
        }
      };
    } catch (err) {
      const message = err instanceof Error ? err.message : 'Failed to publish job bundle version';
      const isConflict = /already exists/i.test(message);
      const isChecksumMismatch = /checksum mismatch/i.test(message);
      const status = isConflict ? 409 : isChecksumMismatch ? 400 : 500;
      request.log.error({ err, slug: payload.slug, version: payload.version }, 'Failed to publish job bundle version');
      reply.status(status);
      await auth.log('failed', {
        reason: isConflict ? 'duplicate_version' : isChecksumMismatch ? 'checksum_mismatch' : 'exception',
        message,
        slug: payload.slug,
        version: payload.version
      });
      return { error: status === 500 ? 'Failed to publish job bundle version' : message };
    }
  });

  app.get('/job-bundles/:slug/versions/:version', async (request, reply) => {
    const parseParams = z
      .object({ slug: z.string().min(1), version: z.string().min(1) })
      .safeParse(request.params);
    if (!parseParams.success) {
      reply.status(400);
      return { error: parseParams.error.flatten() };
    }

    try {
      const result = await getBundleVersionWithDownload(parseParams.data.slug, parseParams.data.version);
      if (!result) {
        reply.status(404);
        return { error: 'job bundle version not found' };
      }
      reply.status(200);
      return {
        data: {
          bundle: serializeJobBundle(result.bundle),
          version: serializeJobBundleVersion(result.version, {
            includeManifest: true,
            download: result.download
          })
        }
      };
    } catch (err) {
      request.log.error({ err, slug: parseParams.data.slug, version: parseParams.data.version }, 'Failed to load job bundle version');
      reply.status(500);
      return { error: 'Failed to load job bundle version' };
    }
  });

  app.patch('/job-bundles/:slug/versions/:version', async (request, reply) => {
    const rawParams = request.params as Record<string, unknown> | undefined;
    const candidateSlug = typeof rawParams?.slug === 'string' ? rawParams.slug : 'unknown';
    const candidateVersion = typeof rawParams?.version === 'string' ? rawParams.version : 'unknown';

    const auth = await authorizeOperatorAction(request, {
      action: 'job-bundles.update',
      resource: `job-bundle:${candidateSlug}@${candidateVersion}`,
      requiredScopes: JOB_BUNDLE_WRITE_SCOPES
    });
    if (!auth.ok) {
      reply.status(auth.statusCode);
      return { error: auth.error };
    }

    const parseParams = z
      .object({ slug: z.string().min(1), version: z.string().min(1) })
      .safeParse(request.params);
    if (!parseParams.success) {
      reply.status(400);
      await auth.log('failed', { reason: 'invalid_params', details: parseParams.error.flatten() });
      return { error: parseParams.error.flatten() };
    }

    const parseBody = jobBundleUpdateSchema.safeParse(request.body ?? {});
    if (!parseBody.success) {
      reply.status(400);
      await auth.log('failed', { reason: 'invalid_payload', details: parseBody.error.flatten() });
      return { error: parseBody.error.flatten() };
    }

    try {
      const updateInput: { deprecated?: boolean; metadata?: JsonValue | null } = {};
      if (parseBody.data.deprecated !== undefined) {
        updateInput.deprecated = parseBody.data.deprecated;
      }
      if (Object.prototype.hasOwnProperty.call(parseBody.data, 'metadata')) {
        updateInput.metadata = parseBody.data.metadata ?? null;
      }

      const updated = await updateJobBundleVersionRecord(parseParams.data.slug, parseParams.data.version, updateInput);
      if (!updated) {
        reply.status(404);
        await auth.log('failed', {
          reason: 'not_found',
          slug: parseParams.data.slug,
          version: parseParams.data.version
        });
        return { error: 'job bundle version not found' };
      }

      const latest = await getBundleVersionWithDownload(parseParams.data.slug, parseParams.data.version);
      const responseBundleRecord = latest?.bundle ?? (await getBundle(parseParams.data.slug));
      const responseVersion = latest?.version ?? updated;
      const downloadInfo = latest?.download ?? null;

      reply.status(200);
      await auth.log('succeeded', {
        action: 'update_bundle_version',
        slug: parseParams.data.slug,
        version: parseParams.data.version,
        status: updated.status
      });
      return {
        data: {
          bundle: responseBundleRecord ? serializeJobBundle(responseBundleRecord) : null,
          version: serializeJobBundleVersion(responseVersion, {
            includeManifest: true,
            download: downloadInfo
          })
        }
      };
    } catch (err) {
      request.log.error({ err, slug: parseParams.data.slug, version: parseParams.data.version }, 'Failed to update job bundle version');
      reply.status(500);
      await auth.log('failed', {
        reason: 'exception',
        message: err instanceof Error ? err.message : 'unknown error',
        slug: parseParams.data.slug,
        version: parseParams.data.version
      });
      return { error: 'Failed to update job bundle version' };
    }
  });

  app.get('/job-bundles/:slug/versions/:version/download', async (request, reply) => {
    const parseParams = z
      .object({ slug: z.string().min(1), version: z.string().min(1) })
      .safeParse(request.params);
    if (!parseParams.success) {
      reply.status(400);
      return { error: parseParams.error.flatten() };
    }

    const bundleVersion = await getJobBundleVersion(parseParams.data.slug, parseParams.data.version);
    if (!bundleVersion) {
      reply.status(404);
      return { error: 'job bundle version not found' };
    }

    if (bundleVersion.artifactStorage === 's3') {
      reply.status(400);
      return { error: 's3-backed artifacts must be downloaded via the provided signed URL' };
    }

    const parseQuery = z
      .object({
        expires: z.string().min(1),
        token: z.string().min(1),
        filename: z.string().min(1).max(256).optional()
      })
      .safeParse(request.query ?? {});
    if (!parseQuery.success) {
      reply.status(400);
      return { error: parseQuery.error.flatten() };
    }

    const expiresAt = Number(parseQuery.data.expires);
    if (!Number.isFinite(expiresAt)) {
      reply.status(400);
      return { error: 'invalid expires value' };
    }

    if (!verifyLocalBundleDownload(bundleVersion, parseQuery.data.token, expiresAt)) {
      reply.status(403);
      return { error: 'invalid or expired download token' };
    }

    try {
      await ensureLocalBundleExists(bundleVersion);
      const stream = await openLocalBundleArtifact(bundleVersion);
      const filename = sanitizeDownloadFilename(parseQuery.data.filename, bundleVersion.version);
      if (bundleVersion.artifactSize !== null) {
        reply.header('Content-Length', String(bundleVersion.artifactSize));
      }
      reply.header('Content-Type', bundleVersion.artifactContentType ?? 'application/octet-stream');
      reply.header('Content-Disposition', `attachment; filename="${filename}"`);
      reply.header('Cache-Control', 'no-store');
      reply.status(200);
      return reply.send(stream);
    } catch (err) {
      const message = err instanceof Error ? err.message : 'failed to open artifact';
      request.log.error({ err, slug: parseParams.data.slug, version: parseParams.data.version }, 'Failed to stream bundle artifact');
      reply.status(404);
      return { error: message };
    }
  });

  app.post('/ai/builder/suggest', async (request, reply) => {
    const auth = await authorizeOperatorAction(request, {
      action: 'ai.builder.suggest',
      resource: 'ai-builder',
      requiredScopes: []
    });
    if (!auth.ok) {
      reply.status(auth.statusCode);
      return { error: auth.error };
    }

    const identity = auth.identity;
    const hasWorkflowScope = identity.scopes.has('workflows:write');
    const hasJobScope = identity.scopes.has('jobs:write');
    if (!hasWorkflowScope && !hasJobScope) {
      reply.status(403);
      await auth.log('failed', { reason: 'insufficient_scope' });
      return { error: 'forbidden' };
    }

    const parseBody = aiBuilderSuggestSchema.safeParse(request.body ?? {});
    if (!parseBody.success) {
      reply.status(400);
      await auth.log('failed', { reason: 'invalid_payload', details: parseBody.error.flatten() });
      return { error: parseBody.error.flatten() };
    }

    const payload = parseBody.data;
    const mode = payload.mode as CodexGenerationMode;

    try {
      const [jobs, services, workflows] = await Promise.all([
        listJobDefinitions(),
        listServices(),
        listWorkflowDefinitions()
      ]);

      const metadataSummary = buildAiMetadataSummary({ jobs, services, workflows });

      const codexResult = await runCodexGeneration({
        mode,
        operatorRequest: payload.prompt,
        metadataSummary,
        additionalNotes: payload.additionalNotes ?? undefined
      });

      const issues: string[] = [];
      const bundleIssues: string[] = [];
      let suggestion: unknown = null;
      let bundleSuggestion: AiGeneratedBundleSuggestion | null = null;

      let parsed: unknown;
      try {
        parsed = JSON.parse(codexResult.output);
      } catch (err) {
        const message = err instanceof Error ? err.message : String(err);
        issues.push(`Failed to parse JSON output: ${message}`);
        parsed = null;
      }

      if (parsed !== null) {
        if (mode === 'job-with-bundle') {
          const validation = aiJobWithBundleOutputSchema.safeParse(parsed);
          if (validation.success) {
            suggestion = validation.data.job;
            const currentBundle = validation.data.bundle;
            bundleSuggestion = currentBundle;
            if (!currentBundle.files.some((file) => file.path === currentBundle.entryPoint)) {
              bundleIssues.push(`Bundle is missing entry point file: ${currentBundle.entryPoint}`);
            }
          } else {
            for (const issue of validation.error.errors) {
              const path = issue.path.length > 0 ? issue.path.join('.') : '(root)';
              issues.push(`${path}: ${issue.message}`);
            }
          }
        } else {
          const schema = mode === 'workflow' ? workflowDefinitionCreateSchema : jobDefinitionCreateSchema;
          const validation = schema.safeParse(parsed);
          if (validation.success) {
            suggestion = validation.data;
          } else {
            for (const issue of validation.error.errors) {
              const path = issue.path.length > 0 ? issue.path.join('.') : '(root)';
              issues.push(`${path}: ${issue.message}`);
            }
          }
        }
      }

      const valid =
        suggestion !== null &&
        issues.length === 0 &&
        (mode !== 'job-with-bundle' ? true : bundleSuggestion !== null && bundleIssues.length === 0);

      await auth.log('succeeded', {
        mode,
        valid,
        issueCount: issues.length
      });

      reply.status(200);
      return {
        data: {
          mode,
          raw: codexResult.output,
          suggestion: suggestion ?? null,
          validation: {
            valid,
            errors: issues
          },
          bundle: bundleSuggestion,
          bundleValidation: {
            valid: bundleIssues.length === 0,
            errors: bundleIssues
          },
          stdout: truncate(codexResult.stdout),
          stderr: truncate(codexResult.stderr),
          metadataSummary
        }
      };
    } catch (err) {
      const message = err instanceof Error ? err.message : 'Failed to generate AI suggestion';
      reply.status(502);
      await auth.log('failed', { reason: 'codex_failure', message });
      return { error: message };
    }
  });

  app.post('/ai/builder/jobs', async (request, reply) => {
    const requiredScopes = Array.from(new Set([...JOB_WRITE_SCOPES, ...JOB_BUNDLE_WRITE_SCOPES]));
    const auth = await authorizeOperatorAction(request, {
      action: 'ai.builder.job-create',
      resource: 'ai-builder',
      requiredScopes
    });
    if (!auth.ok) {
      reply.status(auth.statusCode);
      return { error: auth.error };
    }

    const parseBody = aiBuilderJobCreateSchema.safeParse(request.body ?? {});
    if (!parseBody.success) {
      reply.status(400);
      await auth.log('failed', { reason: 'invalid_payload', details: parseBody.error.flatten() });
      return { error: parseBody.error.flatten() };
    }

    const { job: jobInput, bundle } = parseBody.data;

    const bundleEntryPoint = `bundle:${bundle.slug}@${bundle.version}`;
    const normalizedJobInput = {
      ...jobInput,
      entryPoint: bundleEntryPoint
    } satisfies z.infer<typeof jobDefinitionCreateSchema>;

    try {
      const bundleResult = await publishGeneratedBundle(bundle, {
        subject: auth.identity.subject,
        kind: auth.identity.kind,
        tokenHash: auth.identity.tokenHash
      });

      const definition = await createJobDefinition({
        slug: normalizedJobInput.slug,
        name: normalizedJobInput.name,
        type: normalizedJobInput.type,
        entryPoint: normalizedJobInput.entryPoint,
        version: normalizedJobInput.version,
        timeoutMs: normalizedJobInput.timeoutMs ?? null,
        retryPolicy: normalizedJobInput.retryPolicy ?? null,
        parametersSchema: normalizedJobInput.parametersSchema ?? {},
        defaultParameters: normalizedJobInput.defaultParameters ?? {},
        metadata: normalizedJobInput.metadata ?? null
      });

      reply.status(201);
      await auth.log('succeeded', {
        action: 'ai.builder.job-created',
        jobSlug: definition.slug,
        bundleSlug: bundleResult.bundle.slug,
        bundleVersion: bundleResult.version.version
      });
      return {
        data: {
          job: serializeJobDefinition(definition),
          bundle: serializeJobBundle(bundleResult.bundle),
          version: serializeJobBundleVersion(bundleResult.version, {
            includeManifest: true,
            download: bundleResult.download
          })
        }
      };
    } catch (err) {
      const message = err instanceof Error ? err.message : 'Failed to create AI-generated job';
      request.log.error({ err, jobSlug: jobInput.slug, bundleSlug: bundle.slug }, 'Failed to create AI-generated job');
      const isConflict = err instanceof Error && /already exists/i.test(err.message);
      const statusCode = isConflict ? 409 : 500;
      reply.status(statusCode);
      await auth.log('failed', {
        reason: isConflict ? 'duplicate' : 'exception',
        message,
        jobSlug: jobInput.slug,
        bundleSlug: bundle.slug
      });
      return { error: statusCode === 500 ? 'Failed to create job' : message };
    }
  });

  app.get('/workflows', async (_request, reply) => {
    try {
      const workflows = await listWorkflowDefinitions();
      reply.status(200);
      return { data: workflows.map((workflow) => serializeWorkflowDefinition(workflow)) };
    } catch (err) {
      reply.status(500);
      return { error: 'Failed to list workflows' };
    }
  });

  app.post('/workflows', async (request, reply) => {
    const auth = await authorizeOperatorAction(request, {
      action: 'workflows.create',
      resource: 'workflows',
      requiredScopes: WORKFLOW_WRITE_SCOPES
    });
    if (!auth.ok) {
      reply.status(auth.statusCode);
      return { error: auth.error };
    }

    const parseBody = workflowDefinitionCreateSchema.safeParse(request.body ?? {});
    if (!parseBody.success) {
      reply.status(400);
      await auth.log('failed', { reason: 'invalid_payload', details: parseBody.error.flatten() });
      return { error: parseBody.error.flatten() };
    }

    const payload = parseBody.data;
    const normalizedSteps = normalizeWorkflowSteps(payload.steps);
    const triggers = normalizeWorkflowTriggers(payload.triggers);

    let dagMetadata: ReturnType<typeof buildWorkflowDagMetadata>;
    let stepsWithDag: WorkflowStepDefinition[];
    try {
      dagMetadata = buildWorkflowDagMetadata(normalizedSteps);
      stepsWithDag = applyDagMetadataToSteps(normalizedSteps, dagMetadata) as WorkflowStepDefinition[];
    } catch (err) {
      if (err instanceof WorkflowDagValidationError) {
        reply.status(400);
        await auth.log('failed', {
          reason: 'invalid_dag',
          message: err.message,
          detail: err.detail
        });
        return {
          error: {
            message: err.message,
            reason: err.reason,
            detail: err.detail
          }
        };
      }
      throw err;
    }

    try {
      const workflow = await createWorkflowDefinition({
        slug: payload.slug,
        name: payload.name,
        version: payload.version,
        description: payload.description ?? null,
        steps: stepsWithDag,
        triggers,
        parametersSchema: payload.parametersSchema ?? {},
        defaultParameters: payload.defaultParameters ?? {},
        metadata: payload.metadata ?? null,
        dag: dagMetadata
      });
      reply.status(201);
      await auth.log('succeeded', { workflowSlug: workflow.slug, workflowId: workflow.id });
      return { data: serializeWorkflowDefinition(workflow) };
    } catch (err) {
      if (err instanceof Error && /already exists/i.test(err.message)) {
        reply.status(409);
        await auth.log('failed', { reason: 'duplicate_workflow', message: err.message });
        return { error: err.message };
      }
      request.log.error({ err }, 'Failed to create workflow definition');
      reply.status(500);
      const message = err instanceof Error ? err.message : 'Failed to create workflow definition';
      await auth.log('failed', { reason: 'exception', message });
      return { error: 'Failed to create workflow definition' };
    }
  });

  app.patch('/workflows/:slug', async (request, reply) => {
    const rawParams = request.params as Record<string, unknown> | undefined;
    const candidateSlug = typeof rawParams?.slug === 'string' ? rawParams.slug : 'unknown';

    const auth = await authorizeOperatorAction(request, {
      action: 'workflows.update',
      resource: `workflow:${candidateSlug}`,
      requiredScopes: WORKFLOW_WRITE_SCOPES
    });
    if (!auth.ok) {
      reply.status(auth.statusCode);
      return { error: auth.error };
    }

    const parseParams = workflowSlugParamSchema.safeParse(request.params);
    if (!parseParams.success) {
      reply.status(400);
      await auth.log('failed', { reason: 'invalid_params', details: parseParams.error.flatten() });
      return { error: parseParams.error.flatten() };
    }

    const parseBody = workflowDefinitionUpdateSchema.safeParse(request.body ?? {});
    if (!parseBody.success) {
      reply.status(400);
      await auth.log('failed', { reason: 'invalid_payload', details: parseBody.error.flatten() });
      return { error: parseBody.error.flatten() };
    }

    const payload = parseBody.data;
    const updates: Parameters<typeof updateWorkflowDefinition>[1] = {};

    if (payload.name !== undefined) {
      updates.name = payload.name;
    }
    if (payload.version !== undefined) {
      updates.version = payload.version;
    }
    if (Object.prototype.hasOwnProperty.call(payload, 'description')) {
      updates.description = payload.description ?? null;
    }
    if (Object.prototype.hasOwnProperty.call(payload, 'steps')) {
      const normalizedSteps = normalizeWorkflowSteps(payload.steps!);
      try {
        const dagMetadata = buildWorkflowDagMetadata(normalizedSteps);
        const stepsWithDag = applyDagMetadataToSteps(normalizedSteps, dagMetadata) as WorkflowStepDefinition[];
        updates.steps = stepsWithDag;
        updates.dag = dagMetadata;
      } catch (err) {
        if (err instanceof WorkflowDagValidationError) {
          reply.status(400);
          await auth.log('failed', {
            reason: 'invalid_dag',
            message: err.message,
            detail: err.detail,
            workflowSlug: parseParams.data.slug
          });
          return {
            error: {
              message: err.message,
              reason: err.reason,
              detail: err.detail
            }
          };
        }
        throw err;
      }
    }
    if (Object.prototype.hasOwnProperty.call(payload, 'triggers')) {
      updates.triggers = normalizeWorkflowTriggers(payload.triggers ?? []) ?? [];
    }
    if (Object.prototype.hasOwnProperty.call(payload, 'parametersSchema')) {
      updates.parametersSchema = payload.parametersSchema ?? {};
    }
    if (Object.prototype.hasOwnProperty.call(payload, 'defaultParameters')) {
      updates.defaultParameters = payload.defaultParameters ?? null;
    }
    if (Object.prototype.hasOwnProperty.call(payload, 'metadata')) {
      updates.metadata = payload.metadata ?? null;
    }

    try {
      const workflow = await updateWorkflowDefinition(parseParams.data.slug, updates);
      if (!workflow) {
        reply.status(404);
        await auth.log('failed', { reason: 'workflow_not_found', workflowSlug: parseParams.data.slug });
        return { error: 'workflow not found' };
      }

      reply.status(200);
      await auth.log('succeeded', { workflowSlug: workflow.slug, workflowId: workflow.id });
      return { data: serializeWorkflowDefinition(workflow) };
    } catch (err) {
      request.log.error({ err, slug: parseParams.data.slug }, 'Failed to update workflow definition');
      reply.status(500);
      const message = err instanceof Error ? err.message : 'Failed to update workflow definition';
      await auth.log('failed', { reason: 'exception', message, workflowSlug: parseParams.data.slug });
      return { error: 'Failed to update workflow definition' };
    }
  });

  app.get('/workflows/:slug', async (request, reply) => {
    const parseParams = workflowSlugParamSchema.safeParse(request.params);
    if (!parseParams.success) {
      reply.status(400);
      return { error: parseParams.error.flatten() };
    }

    const parseQuery = workflowRunListQuerySchema.safeParse(request.query ?? {});
    if (!parseQuery.success) {
      reply.status(400);
      return { error: parseQuery.error.flatten() };
    }

    const workflow = await getWorkflowDefinitionBySlug(parseParams.data.slug);
    if (!workflow) {
      reply.status(404);
      return { error: 'workflow not found' };
    }

    const limit = Math.max(1, Math.min(parseQuery.data.limit ?? 10, 50));
    const offset = Math.max(0, parseQuery.data.offset ?? 0);
    const runs = await listWorkflowRunsForDefinition(workflow.id, { limit, offset });

    reply.status(200);
    return {
      data: {
        workflow: serializeWorkflowDefinition(workflow),
        runs: runs.map((run) => serializeWorkflowRun(run))
      },
      meta: {
        limit,
        offset
      }
    };
  });

  app.get('/workflows/:slug/runs', async (request, reply) => {
    const parseParams = workflowSlugParamSchema.safeParse(request.params);
    if (!parseParams.success) {
      reply.status(400);
      return { error: parseParams.error.flatten() };
    }

    const parseQuery = workflowRunListQuerySchema.safeParse(request.query ?? {});
    if (!parseQuery.success) {
      reply.status(400);
      return { error: parseQuery.error.flatten() };
    }

    const workflow = await getWorkflowDefinitionBySlug(parseParams.data.slug);
    if (!workflow) {
      reply.status(404);
      return { error: 'workflow not found' };
    }

    const limit = Math.max(1, Math.min(parseQuery.data.limit ?? 20, 50));
    const offset = Math.max(0, parseQuery.data.offset ?? 0);
    const runs = await listWorkflowRunsForDefinition(workflow.id, { limit, offset });

    reply.status(200);
    return {
      data: {
        runs: runs.map((run) => serializeWorkflowRun(run))
      },
      meta: {
        workflow: {
          id: workflow.id,
          slug: workflow.slug,
          name: workflow.name
        },
        limit,
        offset
      }
    };
  });

  app.post('/workflows/:slug/run', async (request, reply) => {
    const rawParams = request.params as Record<string, unknown> | undefined;
    const candidateSlug = typeof rawParams?.slug === 'string' ? rawParams.slug : 'unknown';

    const auth = await authorizeOperatorAction(request, {
      action: 'workflows.run',
      resource: `workflow:${candidateSlug}`,
      requiredScopes: WORKFLOW_RUN_SCOPES
    });
    if (!auth.ok) {
      reply.status(auth.statusCode);
      return { error: auth.error };
    }

    const parseParams = workflowSlugParamSchema.safeParse(request.params);
    if (!parseParams.success) {
      reply.status(400);
      await auth.log('failed', { reason: 'invalid_params', details: parseParams.error.flatten() });
      return { error: parseParams.error.flatten() };
    }

    const parseBody = workflowRunRequestSchema.safeParse(request.body ?? {});
    if (!parseBody.success) {
      reply.status(400);
      await auth.log('failed', {
        reason: 'invalid_payload',
        details: parseBody.error.flatten(),
        workflowSlug: parseParams.data.slug
      });
      return { error: parseBody.error.flatten() };
    }

    const workflow = await getWorkflowDefinitionBySlug(parseParams.data.slug);
    if (!workflow) {
      reply.status(404);
      await auth.log('failed', { reason: 'workflow_not_found', workflowSlug: parseParams.data.slug });
      return { error: 'workflow not found' };
    }

    const parameters = parseBody.data.parameters ?? workflow.defaultParameters ?? {};
    const triggeredBy = parseBody.data.triggeredBy ?? null;
    const trigger = parseBody.data.trigger ?? undefined;

    const run = await createWorkflowRun(workflow.id, {
      parameters,
      triggeredBy,
      trigger
    });

    try {
      await enqueueWorkflowRun(run.id);
    } catch (err) {
      request.log.error({ err, workflow: workflow.slug }, 'Failed to enqueue workflow run');
      const message = (err as Error).message ?? 'Failed to enqueue workflow run';
      await updateWorkflowRun(run.id, {
        status: 'failed',
        errorMessage: message,
        completedAt: new Date().toISOString(),
        durationMs: 0
      });
      reply.status(502);
      await auth.log('failed', {
        reason: 'enqueue_failed',
        workflowSlug: workflow.slug,
        runId: run.id,
        message
      });
      return { error: message };
    }

    const latestRun = (await getWorkflowRunById(run.id)) ?? run;
    reply.status(202);
    await auth.log('succeeded', {
      workflowSlug: workflow.slug,
      runId: latestRun.id,
      status: latestRun.status
    });
    return { data: serializeWorkflowRun(latestRun) };
  });

  app.get('/workflow-runs/:runId', async (request, reply) => {
    const parseParams = workflowRunIdParamSchema.safeParse(request.params);
    if (!parseParams.success) {
      reply.status(400);
      return { error: parseParams.error.flatten() };
    }

    const run = await getWorkflowRunById(parseParams.data.runId);
    if (!run) {
      reply.status(404);
      return { error: 'workflow run not found' };
    }

    reply.status(200);
    return { data: serializeWorkflowRun(run) };
  });

  app.get('/workflow-runs/:runId/steps', async (request, reply) => {
    const parseParams = workflowRunIdParamSchema.safeParse(request.params);
    if (!parseParams.success) {
      reply.status(400);
      return { error: parseParams.error.flatten() };
    }

    const run = await getWorkflowRunById(parseParams.data.runId);
    if (!run) {
      reply.status(404);
      return { error: 'workflow run not found' };
    }

    const steps = await listWorkflowRunSteps(run.id);

    reply.status(200);
    return {
      data: {
        run: serializeWorkflowRun(run),
        steps: steps.map((step) => serializeWorkflowRunStep(step))
      }
    };
  });

  app.get('/services', async () => {
    const services = await listServices();
    const healthyCount = services.filter((service) => service.status === 'healthy').length;
    const unhealthyCount = services.length - healthyCount;
    return {
      data: services.map((service) => serializeService(service)),
      meta: {
        total: services.length,
        healthyCount,
        unhealthyCount
      }
    };
  });

  app.post('/services', async (request, reply) => {
    if (!ensureServiceRegistryAuthorized(request, reply)) {
      return { error: 'service registry disabled' };
    }

    const parseBody = serviceRegistrationSchema.safeParse(request.body ?? {});
    if (!parseBody.success) {
      reply.status(400);
      return { error: parseBody.error.flatten() };
    }

    const payload = parseBody.data;
    const existing = await getServiceBySlug(payload.slug);
    const mergedMetadata = mergeRuntimeMetadata(existing?.metadata ?? null, payload.metadata);

    const upsertPayload: ServiceUpsertInput = {
      slug: payload.slug,
      displayName: payload.displayName,
      kind: payload.kind,
      baseUrl: payload.baseUrl,
      metadata: mergedMetadata
    };

    if (payload.status !== undefined) {
      upsertPayload.status = payload.status;
    }
    if (payload.statusMessage !== undefined) {
      upsertPayload.statusMessage = payload.statusMessage;
    }
    if (payload.capabilities !== undefined) {
      upsertPayload.capabilities = payload.capabilities;
    }

    const record = await upsertService(upsertPayload);
    if (!existing) {
      reply.status(201);
    }
    return { data: serializeService(record) };
  });

  app.post('/service-config/import', async (request, reply) => {
    if (!ensureServiceRegistryAuthorized(request, reply)) {
      return { error: 'service registry disabled' };
    }

    const parseBody = serviceConfigImportSchema.safeParse(request.body ?? {});
    if (!parseBody.success) {
      reply.status(400);
      return { error: parseBody.error.flatten() };
    }

    const payload = parseBody.data;
    const repo = payload.repo.trim();
    const ref = payload.ref?.trim() || undefined;
    const commit = payload.commit?.trim() || undefined;
    const configPath = payload.configPath?.trim() || undefined;
    const moduleHint = payload.module?.trim() || undefined;

    let preview;
    try {
      preview = await previewServiceConfigImport({ repo, ref, commit, configPath, module: moduleHint });
    } catch (err) {
      reply.status(400);
      return { error: (err as Error).message };
    }

    if (preview.errors.length > 0) {
      reply.status(400);
      return {
        error: preview.errors.map((entry) => ({ source: entry.source, message: entry.error.message }))
      };
    }

    const configPaths = resolveServiceConfigPaths();
    let targetConfigPath: string | null = null;
    for (const candidate of configPaths) {
      try {
        await fs.access(candidate);
        targetConfigPath = candidate;
        break;
      } catch {
        continue;
      }
    }

    if (!targetConfigPath) {
      targetConfigPath = configPaths[0] ?? DEFAULT_SERVICE_CONFIG_PATH;
      try {
        await fs.access(targetConfigPath);
      } catch (err) {
        reply.status(500);
        return {
          error: `service config not found at ${targetConfigPath}: ${(err as Error).message}`
        };
      }
    }

    try {
      await appendServiceConfigImport(targetConfigPath, {
        module: preview.moduleId,
        repo,
        ref,
        commit,
        configPath,
        resolvedCommit: preview.resolvedCommit
      });
    } catch (err) {
      if (err instanceof DuplicateModuleImportError) {
        reply.status(409);
        return { error: err.message };
      }
      reply.status(500);
      return { error: (err as Error).message };
    }

    await registry.refreshManifest();

    reply.status(201);
    return {
      data: {
        module: preview.moduleId,
        resolvedCommit: preview.resolvedCommit ?? commit ?? null,
        servicesDiscovered: preview.entries.length,
        configPath: targetConfigPath
      }
    };
  });

  app.post('/service-networks/import', async (request, reply) => {
    const parseBody = serviceConfigImportSchema.safeParse(request.body ?? {});
    if (!parseBody.success) {
      reply.status(400);
      return { error: parseBody.error.flatten() };
    }

    const payload = parseBody.data;
    const repo = payload.repo.trim();
    const ref = payload.ref?.trim() || undefined;
    const commit = payload.commit?.trim() || undefined;
    const configPath = payload.configPath?.trim() || undefined;
    const moduleHint = payload.module?.trim() || undefined;

    let preview;
    try {
      preview = await previewServiceConfigImport({ repo, ref, commit, configPath, module: moduleHint });
    } catch (err) {
      reply.status(400);
      return { error: (err as Error).message };
    }

    if (preview.errors.length > 0) {
      reply.status(400);
      return {
        error: preview.errors.map((entry) => ({ source: entry.source, message: entry.error.message }))
      };
    }

    const configPaths = resolveServiceConfigPaths();
    let targetConfigPath: string | null = null;
    for (const candidate of configPaths) {
      try {
        await fs.access(candidate);
        targetConfigPath = candidate;
        break;
      } catch {
        continue;
      }
    }

    if (!targetConfigPath) {
      targetConfigPath = configPaths[0] ?? DEFAULT_SERVICE_CONFIG_PATH;
      try {
        await fs.access(targetConfigPath);
      } catch (err) {
        reply.status(500);
        return {
          error: `service config not found at ${targetConfigPath}: ${(err as Error).message}`
        };
      }
    }

    try {
      await appendServiceConfigImport(targetConfigPath, {
        module: preview.moduleId,
        repo,
        ref,
        commit,
        configPath,
        resolvedCommit: preview.resolvedCommit
      });
    } catch (err) {
      if (err instanceof DuplicateModuleImportError) {
        reply.status(409);
        return { error: err.message };
      }
      reply.status(500);
      return { error: (err as Error).message };
    }

    await registry.refreshManifest();

    reply.status(201);
    return {
      data: {
        module: preview.moduleId,
        resolvedCommit: preview.resolvedCommit ?? commit ?? null,
        servicesDiscovered: preview.entries.length,
        networksDiscovered: preview.networks.length,
        configPath: targetConfigPath
      }
    };
  });

  app.patch('/services/:slug', async (request, reply) => {
    if (!ensureServiceRegistryAuthorized(request, reply)) {
      return { error: 'service registry disabled' };
    }

    const paramsSchema = z.object({ slug: z.string().min(1) });
    const parseParams = paramsSchema.safeParse(request.params);
    if (!parseParams.success) {
      reply.status(400);
      return { error: parseParams.error.flatten() };
    }

    const slug = parseParams.data.slug;
    const existing = await getServiceBySlug(slug);
    if (!existing) {
      reply.status(404);
      return { error: 'service not found' };
    }

    const parseBody = servicePatchSchema.safeParse(request.body ?? {});
    if (!parseBody.success) {
      reply.status(400);
      return { error: parseBody.error.flatten() };
    }

    const payload = parseBody.data;
    let metadataUpdate: JsonValue | null | undefined;
    if (Object.prototype.hasOwnProperty.call(payload, 'metadata')) {
      metadataUpdate = mergeRuntimeMetadata(existing.metadata, payload.metadata ?? null);
    }

    const update: ServiceStatusUpdate = {};
    if (payload.baseUrl) {
      update.baseUrl = payload.baseUrl;
    }
    if (payload.status !== undefined) {
      update.status = payload.status;
    }
    if (payload.statusMessage !== undefined) {
      update.statusMessage = payload.statusMessage;
    }
    if (payload.capabilities !== undefined) {
      update.capabilities = payload.capabilities;
    }
    if (metadataUpdate !== undefined) {
      update.metadata = metadataUpdate;
    }
    if (payload.lastHealthyAt !== undefined) {
      update.lastHealthyAt = payload.lastHealthyAt;
    }

    const updated = await setServiceStatus(slug, update);
    if (!updated) {
      reply.status(500);
      return { error: 'failed to update service' };
    }

    return { data: serializeService(updated) };
  });

  app.get('/apps', async (request, reply) => {
    const parseResult = searchQuerySchema.safeParse(request.query);
    if (!parseResult.success) {
      reply.status(400);
      return { error: parseResult.error.flatten() };
    }

    const query = parseResult.data as SearchQuery;
    const tags = toTagFilters(query.tags ?? []);
    const statuses = toIngestStatuses(query.status ?? []);
    const ingestedAfter = normalizeIngestedAfter(query.ingestedAfter);
    let ingestedBefore = normalizeIngestedBefore(query.ingestedBefore);

    if (ingestedAfter && ingestedBefore) {
      const afterTime = Date.parse(ingestedAfter);
      const beforeTime = Date.parse(ingestedBefore);
      if (Number.isFinite(afterTime) && Number.isFinite(beforeTime) && beforeTime < afterTime) {
        ingestedBefore = ingestedAfter;
      }
    }

    const relevanceWeights = parseRelevanceWeights(query.relevance);

    const searchResult = await listRepositories({
      text: query.q,
      tags,
      statuses: statuses.length > 0 ? statuses : undefined,
      ingestedAfter,
      ingestedBefore,
      sort: query.sort,
      relevanceWeights
    });

    return {
      data: searchResult.records.map(serializeRepository),
      facets: searchResult.facets,
      total: searchResult.total,
      meta: searchResult.meta satisfies RepositorySearchMeta
    };
  });

  app.get('/apps/:id', async (request, reply) => {
    const paramsSchema = z.object({ id: z.string().min(1) });
    const parseResult = paramsSchema.safeParse(request.params);
    if (!parseResult.success) {
      reply.status(400);
      return { error: parseResult.error.flatten() };
    }

    const repository = await getRepositoryById(parseResult.data.id);
    if (!repository) {
      reply.status(404);
      return { error: 'app not found' };
    }

    return {
      data: serializeRepository(repository)
    };
  });

  app.get('/apps/:id/history', async (request, reply) => {
    const paramsSchema = z.object({ id: z.string().min(1) });
    const parseParams = paramsSchema.safeParse(request.params);
    if (!parseParams.success) {
      reply.status(400);
      return { error: parseParams.error.flatten() };
    }

    const repository = await getRepositoryById(parseParams.data.id);
    if (!repository) {
      reply.status(404);
      return { error: 'app not found' };
    }

    const history = await getIngestionHistory(repository.id);
    return {
      data: history
    };
  });

  app.get('/apps/:id/builds', async (request, reply) => {
    const paramsSchema = z.object({ id: z.string().min(1) });
    const parseParams = paramsSchema.safeParse(request.params);
    if (!parseParams.success) {
      reply.status(400);
      return { error: parseParams.error.flatten() };
    }

    const repository = await getRepositoryById(parseParams.data.id);
    if (!repository) {
      reply.status(404);
      return { error: 'app not found' };
    }

    const parseQuery = buildListQuerySchema.safeParse(request.query);
    if (!parseQuery.success) {
      reply.status(400);
      return { error: parseQuery.error.flatten() };
    }

    const { limit, offset } = parseQuery.data;
    const builds = await listBuildsForRepository(repository.id, { limit, offset });
    const total = await countBuildsForRepository(repository.id);
    const nextOffset = offset + builds.length;
    const hasMore = nextOffset < total;

    return {
      data: builds.map(serializeBuild),
      meta: {
        total,
        count: builds.length,
        limit,
        offset,
        nextOffset: hasMore ? nextOffset : null,
        hasMore
      }
    };
  });

  app.post('/apps/:id/builds', async (request, reply) => {
    const paramsSchema = z.object({ id: z.string().min(1) });
    const parseParams = paramsSchema.safeParse(request.params);
    if (!parseParams.success) {
      reply.status(400);
      return { error: parseParams.error.flatten() };
    }

    const repository = await getRepositoryById(parseParams.data.id);
    if (!repository) {
      reply.status(404);
      return { error: 'app not found' };
    }

    const parseBody = buildTriggerSchema.safeParse(request.body ?? {});
    if (!parseBody.success) {
      reply.status(400);
      return { error: parseBody.error.flatten() };
    }

    const branch = parseBody.data.branch ?? null;
    const gitRef = parseBody.data.ref ?? null;

    const newBuild = await createBuild(repository.id, {
      gitBranch: branch,
      gitRef
    });

    try {
      await enqueueBuildJob(newBuild.id, repository.id);
    } catch (err) {
      request.log.error({ err }, 'Failed to enqueue build');
      reply.status(502);
      const message = `Failed to enqueue build: ${(err as Error).message ?? 'unknown error'}`;
      return { error: message, data: serializeBuild(newBuild) };
    }

    const persisted = (await getBuildById(newBuild.id)) ?? newBuild;

    reply.status(202);
    return { data: serializeBuild(persisted) };
  });

  app.get('/apps/:id/launches', async (request, reply) => {
    const paramsSchema = z.object({ id: z.string().min(1) });
    const parseParams = paramsSchema.safeParse(request.params);
    if (!parseParams.success) {
      reply.status(400);
      return { error: parseParams.error.flatten() };
    }

    const parseQuery = launchListQuerySchema.safeParse(request.query);
    if (!parseQuery.success) {
      reply.status(400);
      return { error: parseQuery.error.flatten() };
    }

    const repository = await getRepositoryById(parseParams.data.id);
    if (!repository) {
      reply.status(404);
      return { error: 'app not found' };
    }

    const limit = parseQuery.data?.limit ?? 10;
    const launches = await listLaunchesForRepository(repository.id, limit);
    return {
      data: launches.map(serializeLaunch)
    };
  });

  app.post('/apps/:id/launch', async (request, reply) => {
    const paramsSchema = z.object({ id: z.string().min(1) });
    const parseParams = paramsSchema.safeParse(request.params);
    if (!parseParams.success) {
      reply.status(400);
      return { error: parseParams.error.flatten() };
    }

    const repository = await getRepositoryById(parseParams.data.id);
    if (!repository) {
      reply.status(404);
      return { error: 'app not found' };
    }

    const body = (request.body as unknown) ?? {};
    const parseBody = launchRequestSchema.safeParse(body);
    if (!parseBody.success) {
      reply.status(400);
      return { error: parseBody.error.flatten() };
    }

    const result = await scheduleLaunch({
      repository,
      payload: parseBody.data,
      request
    });

    reply.status(result.status);
    return result.body;
  });

  app.post('/launches', async (request, reply) => {
    const body = (request.body as unknown) ?? {};
    const parseBody = createLaunchSchema.safeParse(body);
    if (!parseBody.success) {
      reply.status(400);
      return { error: parseBody.error.flatten() };
    }

    const { repositoryId, ...rest } = parseBody.data;
    const repository = await getRepositoryById(repositoryId);
    if (!repository) {
      reply.status(404);
      return { error: 'app not found' };
    }

    const result = await scheduleLaunch({
      repository,
      payload: rest as LaunchRequestPayload,
      request
    });

    reply.status(result.status);
    return result.body;
  });

  app.post('/apps/:id/launches/:launchId/stop', async (request, reply) => {
    const paramsSchema = z.object({ id: z.string().min(1), launchId: z.string().min(1) });
    const parseParams = paramsSchema.safeParse(request.params);
    if (!parseParams.success) {
      reply.status(400);
      return { error: parseParams.error.flatten() };
    }

    const repository = await getRepositoryById(parseParams.data.id);
    if (!repository) {
      reply.status(404);
      return { error: 'app not found' };
    }

    const launch = await getLaunchById(parseParams.data.launchId);
    if (!launch || launch.repositoryId !== repository.id) {
      reply.status(404);
      return { error: 'launch not found' };
    }

    if (!['running', 'starting', 'stopping'].includes(launch.status)) {
      reply.status(409);
      return { error: 'launch is not running' };
    }

    const pendingStop =
      launch.status === 'stopping' ? launch : await requestLaunchStop(launch.id);
    if (!pendingStop) {
      reply.status(409);
      return { error: 'launch is not running' };
    }

    try {
      if (isInlineQueueMode()) {
        await runLaunchStop(launch.id);
      } else {
        await enqueueLaunchStop(launch.id);
      }
    } catch (err) {
      const message = `Failed to schedule stop: ${(err as Error).message ?? 'unknown error'}`;
      request.log.error({ err }, 'Failed to schedule launch stop');
      await failLaunch(launch.id, message.slice(0, 500));
      reply.status(502);
      const currentRepo = (await getRepositoryById(repository.id)) ?? repository;
      const currentLaunch = (await getLaunchById(launch.id)) ?? pendingStop;
      return {
        error: message,
        data: {
          repository: serializeRepository(currentRepo),
          launch: serializeLaunch(currentLaunch)
        }
      };
    }

    const refreshedRepo = (await getRepositoryById(repository.id)) ?? repository;
    const refreshedLaunch = (await getLaunchById(launch.id)) ?? pendingStop;

    reply.status(202);
    return {
      data: {
        repository: serializeRepository(refreshedRepo),
        launch: serializeLaunch(refreshedLaunch)
      }
    };
  });

  app.get('/builds/:id/logs', async (request, reply) => {
    const paramsSchema = z.object({ id: z.string().min(1) });
    const parseParams = paramsSchema.safeParse(request.params);
    if (!parseParams.success) {
      reply.status(400);
      return { error: parseParams.error.flatten() };
    }

    const parseQuery = buildLogsQuerySchema.safeParse(request.query);
    if (!parseQuery.success) {
      reply.status(400);
      return { error: parseQuery.error.flatten() };
    }

    const build = await getBuildById(parseParams.data.id);
    if (!build) {
      reply.status(404);
      return { error: 'build not found' };
    }

    const logs = build.logs ?? '';
    const size = Buffer.byteLength(logs, 'utf8');

    if (parseQuery.data.download) {
      reply.header('Content-Type', 'text/plain; charset=utf-8');
      reply.header('Cache-Control', 'no-store');
      reply.header('Content-Disposition', `attachment; filename="${build.id}.log"`);
      return logs;
    }

    return {
      data: {
        id: build.id,
        repositoryId: build.repositoryId,
        logs,
        size,
        updatedAt: build.updatedAt
      }
    };
  });

  app.post('/builds/:id/retry', async (request, reply) => {
    const paramsSchema = z.object({ id: z.string().min(1) });
    const parseParams = paramsSchema.safeParse(request.params);
    if (!parseParams.success) {
      reply.status(400);
      return { error: parseParams.error.flatten() };
    }

    const existing = await getBuildById(parseParams.data.id);
    if (!existing) {
      reply.status(404);
      return { error: 'build not found' };
    }

    if (existing.status !== 'failed') {
      reply.status(409);
      return { error: 'only failed builds can be retried' };
    }

    const repository = await getRepositoryById(existing.repositoryId);
    if (!repository) {
      reply.status(404);
      return { error: 'repository missing for build' };
    }

    const newBuild = await createBuild(repository.id, {
      commitSha: existing.commitSha,
      gitBranch: existing.gitBranch,
      gitRef: existing.gitRef
    });

    try {
      await enqueueBuildJob(newBuild.id, repository.id);
    } catch (err) {
      request.log.error({ err }, 'Failed to enqueue build retry');
      reply.status(502);
      const message = `Failed to enqueue build retry: ${(err as Error).message ?? 'unknown error'}`;
      return { error: message, data: serializeBuild(newBuild) };
    }

    const persisted = (await getBuildById(newBuild.id)) ?? newBuild;

    reply.status(202);
    return { data: serializeBuild(persisted) };
  });

  app.get('/tags/suggest', async (request, reply) => {
    const parseResult = suggestQuerySchema.safeParse(request.query);
    if (!parseResult.success) {
      reply.status(400);
      return { error: parseResult.error.flatten() };
    }

    const { prefix, limit } = parseResult.data;
    const suggestions = await listTagSuggestions(prefix, limit);

    return { data: suggestions };
  });

  app.post('/apps', async (request, reply) => {
    const parseResult = createRepositorySchema.safeParse(request.body);
    if (!parseResult.success) {
      reply.status(400);
      return { error: parseResult.error.flatten() };
    }

    const payload = parseResult.data;

    let repository = await addRepository({
      id: payload.id,
      name: payload.name,
      description: payload.description,
      repoUrl: payload.repoUrl,
      dockerfilePath: payload.dockerfilePath,
      tags: payload.tags.map((tag) => ({ ...tag, source: 'author' })),
      ingestStatus: 'pending'
    });

    try {
      await enqueueRepositoryIngestion(repository.id);
    } catch (err) {
      request.log.error({ err }, 'Failed to enqueue ingestion job');
      const message = `Failed to enqueue ingestion job: ${(err as Error).message ?? 'unknown error'}`;
      const now = new Date().toISOString();
      await setRepositoryStatus(repository.id, 'failed', {
        updatedAt: now,
        ingestError: message.slice(0, 500),
        eventMessage: message
      });
      repository = (await getRepositoryById(repository.id)) ?? repository;
    }

    reply.status(201);
    return { data: serializeRepository(repository) };
  });

  app.post('/apps/:id/retry', async (request, reply) => {
    const paramsSchema = z.object({ id: z.string().min(1) });
    const parseParams = paramsSchema.safeParse(request.params);
    if (!parseParams.success) {
      reply.status(400);
      return { error: parseParams.error.flatten() };
    }

    const repository = await getRepositoryById(parseParams.data.id);
    if (!repository) {
      reply.status(404);
      return { error: 'app not found' };
    }

    if (repository.ingestStatus === 'processing' || repository.ingestStatus === 'pending') {
      reply.status(409);
      return { error: 'ingestion already in progress' };
    }

    const now = new Date().toISOString();
    await setRepositoryStatus(repository.id, 'pending', {
      updatedAt: now,
      ingestError: null,
      eventMessage: 'Re-queued for ingestion'
    });

    try {
      await enqueueRepositoryIngestion(repository.id);
    } catch (err) {
      request.log.error({ err }, 'Failed to enqueue retry');
      const message = `Failed to enqueue retry: ${(err as Error).message ?? 'unknown error'}`;
      await setRepositoryStatus(repository.id, 'failed', {
        updatedAt: new Date().toISOString(),
        ingestError: message.slice(0, 500),
        eventMessage: message
      });
      reply.status(502);
      const current = await getRepositoryById(repository.id);
      return { error: message, data: current ? serializeRepository(current) : undefined };
    }

    const refreshed = await getRepositoryById(repository.id);

    reply.status(202);
    return { data: refreshed ? serializeRepository(refreshed) : null };
  });

  app.post('/admin/catalog/nuke', async (request, reply) => {
    try {
      const result = await nukeCatalogDatabase();
      const importClearResult = await clearServiceConfigImports();

      if (importClearResult.errors.length > 0) {
        for (const entry of importClearResult.errors) {
          request.log.error(
            { path: entry.path, error: entry.error.message },
            'Failed to clear imported service manifest'
          );
        }
        reply.status(500);
        return { error: 'Failed to clear imported service manifests' };
      }

      request.log.warn(
        {
          repositoriesDeleted: result.repositories,
          buildsDeleted: result.builds,
          launchesDeleted: result.launches,
          tagsDeleted: result.tags,
          serviceConfigImportsCleared: importClearResult.cleared.length
        },
        'Catalog database nuked'
      );
      reply.status(200);
      return {
        data: {
          ...result,
          serviceConfigImportsCleared: importClearResult.cleared.length,
          serviceConfigImportsSkipped: importClearResult.skipped.length
        }
      };
    } catch (err) {
      request.log.error({ err }, 'Failed to nuke catalog database');
      reply.status(500);
      return { error: 'Failed to nuke catalog database' };
    }
  });

  return app;
}

if (require.main === module) {
  const port = Number(process.env.PORT ?? 4000);
  const host = process.env.HOST ?? '::';

  buildServer()
    .then((app) => {
      app
        .listen({ port, host })
        .then(() => {
          app.log.info(`Catalog API listening on http://${host}:${port}`);
        })
        .catch((err) => {
          app.log.error(err);
          process.exit(1);
        });
    })
    .catch((err) => {
      console.error(err);
      process.exit(1);
    });
}<|MERGE_RESOLUTION|>--- conflicted
+++ resolved
@@ -125,6 +125,7 @@
   workflowStepSchema,
   workflowTriggerSchema,
   type WorkflowJsonValue,
+  type WorkflowFanOutTemplateInput,
   type WorkflowStepInput,
   type WorkflowTriggerInput
 } from './workflows/zodSchemas';
@@ -363,34 +364,7 @@
   })
   .strict();
 
-<<<<<<< HEAD
 const aiBuilderJobCreateSchema = z
-=======
-const workflowFanOutTemplateSchema = z.union([workflowJobStepSchema, workflowServiceStepSchema]);
-
-const workflowFanOutStepSchema = z
-  .object({
-    id: z.string().min(1),
-    name: z.string().min(1),
-    type: z.literal('fanout'),
-    description: z.string().min(1).optional(),
-    dependsOn: z.array(z.string().min(1)).max(25).optional(),
-    collection: jsonValueSchema,
-    template: workflowFanOutTemplateSchema,
-    maxItems: z.number().int().min(1).max(10_000).optional(),
-    maxConcurrency: z.number().int().min(1).max(1_000).optional(),
-    storeResultsAs: z.string().min(1).max(200).optional()
-  })
-  .strict();
-
-const workflowStepSchema = z.union([
-  workflowJobStepSchema,
-  workflowServiceStepSchema,
-  workflowFanOutStepSchema
-]);
-
-const workflowDefinitionCreateSchema = z
->>>>>>> 4cb074dc
   .object({
     job: jobDefinitionCreateSchema,
     bundle: aiBundleSuggestionSchema
@@ -402,18 +376,7 @@
     job: jobDefinitionCreateSchema,
     bundle: aiBundleSuggestionSchema
   })
-<<<<<<< HEAD
   .strict();
-=======
-  .strict()
-  .refine((payload) => Object.keys(payload).length > 0, {
-    message: 'At least one field must be provided'
-  });
-
-type WorkflowStepInput = z.infer<typeof workflowStepSchema>;
-type WorkflowFanOutTemplateInput = z.infer<typeof workflowFanOutTemplateSchema>;
-type WorkflowTriggerInput = z.infer<typeof workflowTriggerSchema>;
->>>>>>> 4cb074dc
 
 function normalizeWorkflowDependsOn(dependsOn?: string[]) {
   if (!dependsOn) {
