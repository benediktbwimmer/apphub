--- conflicted
+++ resolved
@@ -1465,16 +1465,6 @@
     ]
   },
   {
-<<<<<<< HEAD
-    id: '052_workflow_activity_indexes',
-    statements: [
-      `CREATE INDEX IF NOT EXISTS idx_workflow_runs_created_at
-         ON workflow_runs(created_at DESC);`,
-      `CREATE INDEX IF NOT EXISTS idx_workflow_trigger_deliveries_occurred_at
-         ON workflow_trigger_deliveries((COALESCE(updated_at, created_at)) DESC);`,
-      `CREATE INDEX IF NOT EXISTS idx_workflow_trigger_deliveries_run_id
-         ON workflow_trigger_deliveries(workflow_run_id);`
-=======
     id: '052_module_resource_contexts',
     statements: [
       `CREATE TABLE IF NOT EXISTS module_resource_contexts (
@@ -1555,7 +1545,17 @@
          ALTER COLUMN ingress_sequence SET NOT NULL;`,
       `CREATE UNIQUE INDEX IF NOT EXISTS idx_workflow_events_ingress_sequence
          ON workflow_events (ingress_sequence DESC);`
->>>>>>> e0a74eb9
+    ]
+  },
+  {
+    id: '055_workflow_activity_indexes',
+    statements: [
+      `CREATE INDEX IF NOT EXISTS idx_workflow_runs_created_at
+         ON workflow_runs(created_at DESC);`,
+      `CREATE INDEX IF NOT EXISTS idx_workflow_trigger_deliveries_occurred_at
+         ON workflow_trigger_deliveries((COALESCE(updated_at, created_at)) DESC);`,
+      `CREATE INDEX IF NOT EXISTS idx_workflow_trigger_deliveries_run_id
+         ON workflow_trigger_deliveries(workflow_run_id);`
     ]
   }
 ];
