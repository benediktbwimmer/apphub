--- conflicted
+++ resolved
@@ -190,14 +190,7 @@
 Automated tests that run with the test suite using embedded PostgreSQL:
 
 ```bash
-<<<<<<< HEAD
-# Run all postgres migration unit tests
-npm test -- --grep "postgres.*migration"
-
-# Run specific test file directly
-=======
 # Run postgres migration unit tests directly
->>>>>>> f8ea5f7c
 REDIS_URL=inline APPHUB_ALLOW_INLINE_MODE=true node --enable-source-maps --import tsx tests/postgresMigration.test.ts
 ```
 
@@ -207,35 +200,28 @@
 ```bash
 # Create simulation data and run migration
 REDIS_URL=inline APPHUB_ALLOW_INLINE_MODE=true node --enable-source-maps --import tsx src/tools/simulatePostgresMigration.ts --create-test-data
-<<<<<<< HEAD
 
 # Dry run to see what would be migrated
 REDIS_URL=inline APPHUB_ALLOW_INLINE_MODE=true node --enable-source-maps --import tsx src/tools/simulatePostgresMigration.ts --dry-run
 
 # Simulate migration for specific dataset
 REDIS_URL=inline APPHUB_ALLOW_INLINE_MODE=true node --enable-source-maps --import tsx src/tools/simulatePostgresMigration.ts --dataset-id=<dataset-id>
-=======
-
-# Dry run to see what would be migrated
-REDIS_URL=inline APPHUB_ALLOW_INLINE_MODE=true node --enable-source-maps --import tsx src/tools/simulatePostgresMigration.ts --dry-run
-
-# Simulate migration for specific dataset
-REDIS_URL=inline APPHUB_ALLOW_INLINE_MODE=true node --enable-source-maps --import tsx src/tools/simulatePostgresMigration.ts --dataset-id=<dataset-id>
 
 # Test with ClickHouse mock mode (recommended for development)
 REDIS_URL=inline APPHUB_ALLOW_INLINE_MODE=true TIMESTORE_CLICKHOUSE_MOCK=true node --enable-source-maps --import tsx src/tools/simulatePostgresMigration.ts --create-test-data
 
 # Test with shorter migration window (1 hour instead of 7 days)
 REDIS_URL=inline APPHUB_ALLOW_INLINE_MODE=true TIMESTORE_CLICKHOUSE_MOCK=true TIMESTORE_POSTGRES_MIGRATION_MAX_AGE_HOURS=1 node --enable-source-maps --import tsx src/tools/simulatePostgresMigration.ts --create-test-data
->>>>>>> f8ea5f7c
 ```
 
 ### Load Testing
 
 ```bash
-<<<<<<< HEAD
-# Generate simulation data and run migration
-REDIS_URL=inline APPHUB_ALLOW_INLINE_MODE=true node --enable-source-maps --import tsx src/tools/simulatePostgresMigration.ts --create-test-data
+# Generate simulation data and run migration with ClickHouse mock
+REDIS_URL=inline APPHUB_ALLOW_INLINE_MODE=true TIMESTORE_CLICKHOUSE_MOCK=true node --enable-source-maps --import tsx src/tools/simulatePostgresMigration.ts --create-test-data
+
+# Test with larger batch sizes
+REDIS_URL=inline APPHUB_ALLOW_INLINE_MODE=true TIMESTORE_CLICKHOUSE_MOCK=true TIMESTORE_POSTGRES_MIGRATION_BATCH_SIZE=50000 node --enable-source-maps --import tsx src/tools/simulatePostgresMigration.ts --create-test-data
 ```
 
 ## ClickHouse Database Access
@@ -261,62 +247,6 @@
 
 # Check migrated data
 clickhouse-client --host clickhouse --port 9000 --user apphub --password apphub --database apphub \
-  -q "SELECT count(*) FROM migrated_data WHERE __source_table = 'dataset_access_audit'"
-
-# View table structure
-clickhouse-client --host clickhouse --port 9000 --user apphub --password apphub --database apphub \
-  -q "DESCRIBE TABLE migrated_data"
-
-# Check recent migrations
-clickhouse-client --host clickhouse --port 9000 --user apphub --password apphub --database apphub \
-  -q "SELECT __source_table, count(*) as records, max(__migrated_at) as latest_migration FROM migrated_data GROUP BY __source_table"
-```
-
-### Local Development Setup
-
-For local simulation without a running ClickHouse instance, the migration will fail with connection errors like `getaddrinfo EAI_AGAIN clickhouse`. This is expected behavior and indicates the migration logic is working correctly.
-
-To test with a real ClickHouse instance:
-
-```bash
-# Start ClickHouse with Docker
-docker run -d --name clickhouse-server --ulimit nofile=262144:262144 -p 8123:8123 -p 9000:9000 clickhouse/clickhouse-server
-
-# Then run the migration simulation
-TIMESTORE_CLICKHOUSE_HOST=localhost REDIS_URL=inline APPHUB_ALLOW_INLINE_MODE=true \
-  node --enable-source-maps --import tsx src/tools/simulatePostgresMigration.ts --create-test-data
-=======
-# Generate simulation data and run migration with ClickHouse mock
-REDIS_URL=inline APPHUB_ALLOW_INLINE_MODE=true TIMESTORE_CLICKHOUSE_MOCK=true node --enable-source-maps --import tsx src/tools/simulatePostgresMigration.ts --create-test-data
-
-# Test with larger batch sizes
-REDIS_URL=inline APPHUB_ALLOW_INLINE_MODE=true TIMESTORE_CLICKHOUSE_MOCK=true TIMESTORE_POSTGRES_MIGRATION_BATCH_SIZE=50000 node --enable-source-maps --import tsx src/tools/simulatePostgresMigration.ts --create-test-data
->>>>>>> f8ea5f7c
-```
-
-## ClickHouse Database Access
-
-The migration writes data to ClickHouse with the following default configuration:
-
-### Default ClickHouse Configuration
-- **Host**: `clickhouse` (configurable via `TIMESTORE_CLICKHOUSE_HOST`)
-- **HTTP Port**: `8123` (configurable via `TIMESTORE_CLICKHOUSE_HTTP_PORT`)
-- **Native Port**: `9000` (configurable via `TIMESTORE_CLICKHOUSE_NATIVE_PORT`)
-- **Username**: `apphub` (configurable via `TIMESTORE_CLICKHOUSE_USER`)
-- **Password**: `apphub` (configurable via `TIMESTORE_CLICKHOUSE_PASSWORD`)
-- **Database**: `apphub` (configurable via `TIMESTORE_CLICKHOUSE_DATABASE`)
-
-### Accessing ClickHouse Manually
-
-```bash
-# Connect to ClickHouse using clickhouse-client
-clickhouse-client --host clickhouse --port 9000 --user apphub --password apphub --database apphub
-
-# Or via HTTP interface
-curl "http://clickhouse:8123/?user=apphub&password=apphub&database=apphub" -d "SELECT * FROM migrated_data LIMIT 10"
-
-# Check migrated data
-clickhouse-client --host clickhouse --port 9000 --user apphub --password apphub --database apphub \
   -q "SELECT count(*) FROM migrated_data WHERE source_table = 'dataset_access_audit'"
 
 # View table structure
@@ -386,11 +316,7 @@
 
 # Check migrated data in ClickHouse (if accessible)
 clickhouse-client --host clickhouse --port 9000 --user apphub --password apphub --database apphub \
-<<<<<<< HEAD
-  -q "SELECT count(*) FROM migrated_data WHERE __source_table = 'dataset_access_audit';"
-=======
   -q "SELECT count(*) FROM migrated_data WHERE source_table = 'dataset_access_audit';"
->>>>>>> f8ea5f7c
 
 # Check for datasets with published manifests
 psql -c "SELECT d.id, d.slug, COUNT(dm.id) as manifest_count FROM datasets d LEFT JOIN dataset_manifests dm ON d.id = dm.dataset_id AND dm.status = 'published' GROUP BY d.id, d.slug;"
