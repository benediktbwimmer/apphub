<<<<<<< HEAD
import EmbeddedPostgres from 'embedded-postgres';
import { cleanupSystemIpc } from './ipcCleanup';

const activeInstances = new Set<EmbeddedPostgres>();
let cleanupInFlight: Promise<void> | null = null;

async function ensureSystemIpcBudget(): Promise<void> {
  if (!cleanupInFlight) {
    cleanupInFlight = cleanupSystemIpc().finally(() => {
      cleanupInFlight = null;
    });
  }
  await cleanupInFlight;
}

type EmbeddedPostgresOptions = ConstructorParameters<typeof EmbeddedPostgres>[0];

function ensureSharedMemoryFlag(flags: string[] | undefined): string[] {
  const normalized = Array.isArray(flags) ? [...flags] : [];
  const hasSharedMemorySetting = normalized.some((flag) =>
    typeof flag === 'string' && flag.includes('shared_memory_type=')
  );
  if (!hasSharedMemorySetting) {
    normalized.push('-c', 'shared_memory_type=mmap');
  }
  return normalized;
}

export function createEmbeddedPostgres(options?: EmbeddedPostgresOptions): EmbeddedPostgres {
  const normalizedOptions = {
    ...(options ?? {}),
    postgresFlags: ensureSharedMemoryFlag((options as { postgresFlags?: string[] } | undefined)?.postgresFlags)
  } as EmbeddedPostgresOptions;

  const info = {
    databaseDir: (normalizedOptions as { databaseDir?: string }).databaseDir,
    port: (normalizedOptions as { port?: number }).port
  };
  console.info('[timestore:test] starting embedded Postgres', info);

  const instance = new EmbeddedPostgres(normalizedOptions);
  activeInstances.add(instance);
  const originalInitialise = instance.initialise.bind(instance);
  (instance as EmbeddedPostgres & { initialise(): Promise<void> }).initialise = async () => {
    await ensureSystemIpcBudget();
    return originalInitialise();
  };
  return instance;
}

export async function stopEmbeddedPostgres(instance: EmbeddedPostgres | null | undefined): Promise<void> {
  if (!instance) {
    return;
  }
  try {
    await instance.stop();
  } catch (error) {
    console.warn('[timestore:test] failed to stop embedded Postgres', error);
  } finally {
    activeInstances.delete(instance);
  }
}

export async function stopAllEmbeddedPostgres(): Promise<void> {
  const instances = Array.from(activeInstances);
  for (const instance of instances) {
    await stopEmbeddedPostgres(instance);
  }
}
=======
export {
  createEmbeddedPostgres,
  stopEmbeddedPostgres,
  stopAllEmbeddedPostgres
} from '@apphub/test-helpers'
>>>>>>> e0a74eb9
<|MERGE_RESOLUTION|>--- conflicted
+++ resolved
@@ -1,77 +1,5 @@
-<<<<<<< HEAD
-import EmbeddedPostgres from 'embedded-postgres';
-import { cleanupSystemIpc } from './ipcCleanup';
-
-const activeInstances = new Set<EmbeddedPostgres>();
-let cleanupInFlight: Promise<void> | null = null;
-
-async function ensureSystemIpcBudget(): Promise<void> {
-  if (!cleanupInFlight) {
-    cleanupInFlight = cleanupSystemIpc().finally(() => {
-      cleanupInFlight = null;
-    });
-  }
-  await cleanupInFlight;
-}
-
-type EmbeddedPostgresOptions = ConstructorParameters<typeof EmbeddedPostgres>[0];
-
-function ensureSharedMemoryFlag(flags: string[] | undefined): string[] {
-  const normalized = Array.isArray(flags) ? [...flags] : [];
-  const hasSharedMemorySetting = normalized.some((flag) =>
-    typeof flag === 'string' && flag.includes('shared_memory_type=')
-  );
-  if (!hasSharedMemorySetting) {
-    normalized.push('-c', 'shared_memory_type=mmap');
-  }
-  return normalized;
-}
-
-export function createEmbeddedPostgres(options?: EmbeddedPostgresOptions): EmbeddedPostgres {
-  const normalizedOptions = {
-    ...(options ?? {}),
-    postgresFlags: ensureSharedMemoryFlag((options as { postgresFlags?: string[] } | undefined)?.postgresFlags)
-  } as EmbeddedPostgresOptions;
-
-  const info = {
-    databaseDir: (normalizedOptions as { databaseDir?: string }).databaseDir,
-    port: (normalizedOptions as { port?: number }).port
-  };
-  console.info('[timestore:test] starting embedded Postgres', info);
-
-  const instance = new EmbeddedPostgres(normalizedOptions);
-  activeInstances.add(instance);
-  const originalInitialise = instance.initialise.bind(instance);
-  (instance as EmbeddedPostgres & { initialise(): Promise<void> }).initialise = async () => {
-    await ensureSystemIpcBudget();
-    return originalInitialise();
-  };
-  return instance;
-}
-
-export async function stopEmbeddedPostgres(instance: EmbeddedPostgres | null | undefined): Promise<void> {
-  if (!instance) {
-    return;
-  }
-  try {
-    await instance.stop();
-  } catch (error) {
-    console.warn('[timestore:test] failed to stop embedded Postgres', error);
-  } finally {
-    activeInstances.delete(instance);
-  }
-}
-
-export async function stopAllEmbeddedPostgres(): Promise<void> {
-  const instances = Array.from(activeInstances);
-  for (const instance of instances) {
-    await stopEmbeddedPostgres(instance);
-  }
-}
-=======
 export {
   createEmbeddedPostgres,
   stopEmbeddedPostgres,
   stopAllEmbeddedPostgres
-} from '@apphub/test-helpers'
->>>>>>> e0a74eb9
+} from '@apphub/test-helpers';